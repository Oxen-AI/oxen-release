use clap::{arg, Arg, Command};
use env_logger::Env;
use std::path::Path;

use liboxen::constants::{DEFAULT_BRANCH_NAME, DEFAULT_REMOTE_NAME};
pub mod dispatch;

const VERSION: &str = env!("CARGO_PKG_VERSION");

fn main() {
    env_logger::init_from_env(Env::default());

    let command = Command::new("oxen")
        .version(VERSION)
        .about("Data management toolchain")
        .subcommand_required(true)
        .arg_required_else_help(true)
        .allow_external_subcommands(true)
        .allow_invalid_utf8_for_external_subcommands(true)
        .subcommand(
            Command::new("init")
                .about("Initializes a local repository")
                .arg(arg!(<PATH> "The directory to establish the repo in"))
                .arg_required_else_help(true),
        )
        .subcommand(
            Command::new("set-default-host")
                .about("Sets the default remote host in ~/.oxen/remote_config.toml")
                .arg(arg!(<HOST> "The host ie: hub.oxen.ai or localhost"))
                .arg_required_else_help(true),
        )
        .subcommand(
            Command::new("set-auth-token")
                .about("Sets the user authentication token in ~/.oxen/auth_config.toml")
                .arg(arg!(<TOKEN> "You can get an auth_config.toml file from your admin or generate one on the server yourself."))
                .arg_required_else_help(true),
        )
        .subcommand(
            Command::new("create-remote")
                .about("Creates a remote repository with the name on the host")
                .arg(arg!(<NAMESPACE> "The namespace you would like to use"))
                .arg(arg!(<NAME> "The remote host"))
                .arg(arg!(<HOST> "The remote host"))
                .arg_required_else_help(true),
        )
        .subcommand(
            Command::new("remote")
                .about("Manage set of tracked repositories")
                .subcommand(
                    Command::new("add")
                        .arg(arg!(<NAME> "The remote name"))
                        .arg(arg!(<URL> "The remote url"))
                    )
                .subcommand(
                    Command::new("remove")
                        .arg(arg!(<NAME> "The name of the remote you want to remove"))
                    )
                .arg(
                    Arg::new("verbose")
                        .long("verbose")
                        .short('v')
                        .help("Be a little more verbose and show remote url after name.")
                        .takes_value(false),
                )
        )
        .subcommand(
            Command::new("status").about("See at what files are ready to be added or committed"),
        )
        .subcommand(Command::new("log").about("See log of commits"))
        .subcommand(
            Command::new("add")
                .about("Adds the specified files or directories")
                .arg(arg!(<PATH> ... "The files or directory to add"))
                .arg_required_else_help(true),
        )
        .subcommand(
            Command::new("branch")
                .about("Manage branches in repository")
<<<<<<< HEAD
                .arg(
                    Arg::new("name")
                        .help("Name of the branch")
                        .exclusive(true)
                        .takes_value(true),
                )
=======
                .arg(Arg::new("name").help("Name of the branch").exclusive(true))
>>>>>>> fbff1204
                .arg(
                    Arg::new("all")
                        .long("all")
                        .short('a')
<<<<<<< HEAD
                        .help("List all the local branches")
=======
                        .help("List both local and remote branches")
>>>>>>> fbff1204
                        .exclusive(true)
                        .takes_value(false),
                )
                .arg(
                    Arg::new("remote")
                        .long("remote")
                        .short('r')
                        .help("List all the remote branches")
<<<<<<< HEAD
                        .takes_value(true),
                )
                .arg(
                    Arg::new("force-delete")
                        .long("force-delete")
                        .short('D')
                        .help("Force remove the local branch")
                        .takes_value(true),
                )
                .arg(
                    Arg::new("delete")
                        .long("delete")
                        .short('d')
                        .help("Remove the local branch if it is safe to")
                        .takes_value(true),
=======
                        .exclusive(true)
                        .takes_value(false),
                )
                .arg(
                    Arg::new("show-current")
                        .long("show-current")
                        .help("Print the current branch")
                        .exclusive(true)
                        .takes_value(false),
>>>>>>> fbff1204
                ),
        )
        .subcommand(
            Command::new("checkout")
                .about("Checks out a branches in the repository")
                .arg(Arg::new("name").help("Name of the branch").exclusive(true))
                .arg(
                    Arg::new("create")
                        .long("branch")
                        .short('b')
                        .help("Create the branch and check it out")
                        .exclusive(true)
                        .takes_value(true),
                ),
        )
        .subcommand(
            Command::new("merge")
                .about("Merges a branch into the current checked out branch.")
                .arg_required_else_help(true)
                .arg(arg!(<BRANCH> "The name of the branch you want to merge in.")),
        )
        .subcommand(
            Command::new("clone")
                .about("Clone a repository by its URL")
                .arg_required_else_help(true)
                .arg(arg!(<URL> "URL of the repository you want to clone")),
        )
        .subcommand(
            Command::new("inspect")
                .about("Inspect a key-val pair db")
                .arg_required_else_help(true)
                .arg(arg!(<PATH> "The path to the database you want to inspect")),
        )
        .subcommand(
            Command::new("push")
                .about("Push the the files to the remote branch")
                .arg(arg!(<REMOTE> "Remote you want to pull from"))
                .arg(
                    Arg::new("delete")
                        .long("delete")
                        .short('d')
                        .help("Remove the remote branch")
                        .takes_value(false),
                )
                .arg(arg!(<BRANCH> "Branch name to pull")),
        )
        .subcommand(
            Command::new("pull")
                .about("Pull the files up from a remote branch")
                .arg(arg!(<REMOTE> "Remote you want to pull from"))
                .arg(arg!(<BRANCH> "Branch name to pull")),
        );

    let matches = command.get_matches();

    match matches.subcommand() {
        Some(("init", sub_matches)) => {
            let path = sub_matches
                .value_of("PATH")
                .ok_or(".")
                .expect("Must provide path to repository.");

            match dispatch::init(path) {
                Ok(_) => {}
                Err(err) => {
                    eprintln!("{}", err)
                }
            }
        }
        Some(("create-remote", sub_matches)) => {
            let namespace = sub_matches.value_of("NAMESPACE").expect("required");
            let name = sub_matches.value_of("NAME").expect("required");
            let host = sub_matches.value_of("HOST").expect("required");

            match dispatch::create_remote(namespace, name, host) {
                Ok(_) => {}
                Err(err) => {
                    eprintln!("{}", err)
                }
            }
        }
        Some(("set-default-host", sub_matches)) => {
            let host = sub_matches.value_of("HOST").expect("required");

            match dispatch::set_host_global(host) {
                Ok(_) => {}
                Err(err) => {
                    eprintln!("{}", err)
                }
            }
        }
        Some(("remote", sub_matches)) => {
            if let Some(subcommand) = sub_matches.subcommand() {
                match subcommand {
                    ("add", sub_matches) => {
                        let name = sub_matches.value_of("NAME").expect("required");
                        let url = sub_matches.value_of("URL").expect("required");

                        match dispatch::set_remote(name, url) {
                            Ok(_) => {}
                            Err(err) => {
                                eprintln!("{}", err)
                            }
                        }
                    }
                    ("remove", sub_matches) => {
                        let name = sub_matches.value_of("NAME").expect("required");

                        match dispatch::remove_remote(name) {
                            Ok(_) => {}
                            Err(err) => {
                                eprintln!("{}", err)
                            }
                        }
                    }
                    (command, _) => {
                        eprintln!("Invalid subcommand: {}", command)
                    }
                }
            } else if sub_matches.is_present("verbose") {
                dispatch::list_remotes_verbose().expect("Unable to list remotes.");
            } else {
                dispatch::list_remotes().expect("Unable to list remotes.");
            }
        }
        Some(("set-auth-token", sub_matches)) => {
            let token = sub_matches.value_of("TOKEN").expect("required");

            match dispatch::set_auth_token(token) {
                Ok(_) => {}
                Err(err) => {
                    eprintln!("{}", err)
                }
            }
        }
        Some(("status", _sub_matches)) => match dispatch::status() {
            Ok(_) => {}
            Err(err) => {
                eprintln!("{}", err);
            }
        },
        Some(("log", _sub_matches)) => match dispatch::log_commits() {
            Ok(_) => {}
            Err(err) => {
                eprintln!("{}", err)
            }
        },
        Some(("add", sub_matches)) => {
            let path = sub_matches.value_of("PATH").expect("required");

            match dispatch::add(path) {
                Ok(_) => {}
                Err(err) => {
                    eprintln!("{}", err)
                }
            }
        }
        Some(("branch", sub_matches)) => {
            if sub_matches.is_present("all") {
                if let Err(err) = dispatch::list_all_branches() {
                    eprintln!("{}", err)
                }
            } else if let Some(remote_name) = sub_matches.value_of("remote") {
                if let Some(branch_name) = sub_matches.value_of("delete") {
                    if let Err(err) = dispatch::delete_remote_branch(remote_name, branch_name) {
                        eprintln!("{}", err)
                    }
                } else if let Err(err) = dispatch::list_remote_branches(remote_name) {
                    eprintln!("{}", err)
                }
            } else if let Some(name) = sub_matches.value_of("name") {
                if let Err(err) = dispatch::create_branch(name) {
                    eprintln!("{}", err)
                }
<<<<<<< HEAD
            } else if let Some(name) = sub_matches.value_of("delete") {
                if let Err(err) = dispatch::delete_branch(name) {
                    eprintln!("{}", err)
                }
            } else if let Some(name) = sub_matches.value_of("force-delete") {
                if let Err(err) = dispatch::force_delete_branch(name) {
                    eprintln!("{}", err)
                }
            } else {
                eprintln!("`oxen branch` must supply name or -a to list all")
=======
            } else if sub_matches.is_present("show-current") {
                if let Err(err) = dispatch::show_current_branch() {
                    eprintln!("{}", err)
                }
            } else if let Err(err) = dispatch::list_branches() {
                eprintln!("{}", err)
>>>>>>> fbff1204
            }
        }
        Some(("checkout", sub_matches)) => {
            if sub_matches.is_present("create") {
                let name = sub_matches.value_of("create").expect("required");
                if let Err(err) = dispatch::create_checkout_branch(name) {
                    eprintln!("{}", err)
                }
            } else if sub_matches.is_present("name") {
                let name = sub_matches.value_of("name").expect("required");
                if let Err(err) = dispatch::checkout(name) {
                    eprintln!("{}", err)
                }
            } else {
                eprintln!("Err: Usage `oxen checkout <name>`");
            }
        }
        Some(("merge", sub_matches)) => {
            let branch = sub_matches
                .value_of("BRANCH")
                .unwrap_or(DEFAULT_BRANCH_NAME);
            match dispatch::merge(branch) {
                Ok(_) => {}
                Err(err) => {
                    eprintln!("{}", err)
                }
            }
        }
        Some(("push", sub_matches)) => {
            let remote = sub_matches
                .value_of("REMOTE")
                .unwrap_or(DEFAULT_REMOTE_NAME);
            let branch = sub_matches
                .value_of("BRANCH")
                .unwrap_or(DEFAULT_BRANCH_NAME);

            if sub_matches.is_present("delete") {
                println!("Delete remote branch {}/{}", remote, branch);
            } else {
                match dispatch::push(remote, branch) {
                    Ok(_) => {}
                    Err(err) => {
                        eprintln!("{}", err)
                    }
                }
            }
        }
        Some(("pull", sub_matches)) => {
            let remote = sub_matches
                .value_of("REMOTE")
                .unwrap_or(DEFAULT_REMOTE_NAME);
            let branch = sub_matches
                .value_of("BRANCH")
                .unwrap_or(DEFAULT_BRANCH_NAME);
            match dispatch::pull(remote, branch) {
                Ok(_) => {}
                Err(err) => {
                    eprintln!("{}", err)
                }
            }
        }
        Some(("clone", sub_matches)) => {
            let url = sub_matches.value_of("URL").expect("required");
            match dispatch::clone(url) {
                Ok(_) => {}
                Err(err) => {
                    println!("Err: {}", err)
                }
            }
        }
        Some(("inspect", sub_matches)) => {
            let path_str = sub_matches.value_of("PATH").expect("required");
            let path = Path::new(path_str);
            match dispatch::inspect(path) {
                Ok(_) => {}
                Err(err) => {
                    println!("Err: {}", err)
                }
            }
        }
        // TODO: Get these in the help command instead of just falling back
        Some((ext, sub_matches)) => {
            let args = sub_matches
                .values_of_os("")
                .unwrap_or_default()
                .collect::<Vec<_>>();

            match ext {
                "commit" => dispatch::commit(args),
                _ => {
                    println!("Unknown command {}", ext);
                    Ok(())
                }
            }
            .unwrap_or_default()
        }
        _ => unreachable!(), // If all subcommands are defined above, anything else is unreachabe!()
    }
}<|MERGE_RESOLUTION|>--- conflicted
+++ resolved
@@ -76,25 +76,12 @@
         .subcommand(
             Command::new("branch")
                 .about("Manage branches in repository")
-<<<<<<< HEAD
-                .arg(
-                    Arg::new("name")
-                        .help("Name of the branch")
-                        .exclusive(true)
-                        .takes_value(true),
-                )
-=======
                 .arg(Arg::new("name").help("Name of the branch").exclusive(true))
->>>>>>> fbff1204
                 .arg(
                     Arg::new("all")
                         .long("all")
                         .short('a')
-<<<<<<< HEAD
-                        .help("List all the local branches")
-=======
                         .help("List both local and remote branches")
->>>>>>> fbff1204
                         .exclusive(true)
                         .takes_value(false),
                 )
@@ -103,7 +90,6 @@
                         .long("remote")
                         .short('r')
                         .help("List all the remote branches")
-<<<<<<< HEAD
                         .takes_value(true),
                 )
                 .arg(
@@ -119,9 +105,6 @@
                         .short('d')
                         .help("Remove the local branch if it is safe to")
                         .takes_value(true),
-=======
-                        .exclusive(true)
-                        .takes_value(false),
                 )
                 .arg(
                     Arg::new("show-current")
@@ -129,7 +112,6 @@
                         .help("Print the current branch")
                         .exclusive(true)
                         .takes_value(false),
->>>>>>> fbff1204
                 ),
         )
         .subcommand(
@@ -304,7 +286,6 @@
                 if let Err(err) = dispatch::create_branch(name) {
                     eprintln!("{}", err)
                 }
-<<<<<<< HEAD
             } else if let Some(name) = sub_matches.value_of("delete") {
                 if let Err(err) = dispatch::delete_branch(name) {
                     eprintln!("{}", err)
@@ -313,16 +294,12 @@
                 if let Err(err) = dispatch::force_delete_branch(name) {
                     eprintln!("{}", err)
                 }
-            } else {
-                eprintln!("`oxen branch` must supply name or -a to list all")
-=======
             } else if sub_matches.is_present("show-current") {
                 if let Err(err) = dispatch::show_current_branch() {
                     eprintln!("{}", err)
                 }
             } else if let Err(err) = dispatch::list_branches() {
                 eprintln!("{}", err)
->>>>>>> fbff1204
             }
         }
         Some(("checkout", sub_matches)) => {
