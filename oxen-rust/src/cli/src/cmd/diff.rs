--- conflicted
+++ resolved
@@ -12,11 +12,7 @@
 use liboxen::model::diff::tabular_diff::TabularDiffMods;
 use liboxen::model::diff::{ChangeType, DiffResult, TextDiff};
 use liboxen::opts::DiffOpts;
-<<<<<<< HEAD
 use liboxen::repositories;
-=======
-use liboxen::{repositories, util};
->>>>>>> 383f3376
 
 use crate::cmd::RunCmd;
 pub const NAME: &str = "diff";
@@ -86,40 +82,7 @@
         let opts = DiffCmd::parse_args(args);
         let output = opts.output.clone();
 
-<<<<<<< HEAD
         let mut diff_result = repositories::diffs::diff(opts)?;
-=======
-        // If the user specifies two files without revisions, we will compare the files on disk
-        let repo_dir = util::fs::get_repo_root_from_current_dir().ok_or(OxenError::basic_str(
-            "repo not found in current working directory",
-        ))?;
-
-        let mut diff_result =
-            if opts.revision_1.is_none() && opts.revision_2.is_none() && opts.path_2.is_some() {
-                // If we do not have revisions set, just compare the files on disk
-                repositories::diffs::diff(
-                    opts.path_1,
-                    opts.path_2,
-                    opts.keys,
-                    opts.targets,
-                    Some(repo_dir),
-                    opts.revision_1,
-                    opts.revision_2,
-                )?
-            } else {
-                // If we have revisions set, pass in the repo_dir to be able
-                // to compare the files at those revisions within the .oxen repo
-                repositories::diffs::diff(
-                    opts.path_1,
-                    opts.path_2,
-                    opts.keys,
-                    opts.targets,
-                    Some(repo_dir),
-                    opts.revision_1,
-                    opts.revision_2,
-                )?
-            };
->>>>>>> 383f3376
 
         DiffCmd::print_diff_result(&diff_result)?;
         DiffCmd::maybe_save_diff_output(&mut diff_result, output)?;
