--- conflicted
+++ resolved
@@ -54,7 +54,6 @@
 pub mod log;
 pub use log::LogCmd;
 
-<<<<<<< HEAD
 pub mod merge;
 pub use merge::MergeCmd;
 
@@ -69,10 +68,9 @@
 
 pub mod push;
 pub use push::PushCmd;
-=======
+
 pub mod read_lines;
 pub use read_lines::ReadLinesCmd;
->>>>>>> 70de3211
 
 pub mod remote;
 
