--- conflicted
+++ resolved
@@ -8,11 +8,8 @@
 colored = "2.0.0"
 dunce = "1"
 env_logger = "0.10.0"
-<<<<<<< HEAD
 jwalk = "0.8.1"
-=======
 glob = "0.3.1"
->>>>>>> 4f1f2e50
 liboxen = { path = "../lib" }
 minus = { version = "5.3.1", features = ["static_output", "search"] }
 serde_json = "1.0.78"
