//! # Oxen Commands
//!
//! Top level commands you are likely to run on an Oxen repository
//!

use crate::api;
use crate::compute;
use crate::constants;
use crate::df::{df_opts::DFOpts, tabular};
use crate::error::OxenError;
use crate::index::oxenignore;
use crate::index::SchemaIndexReader;
use crate::index::{self, differ};
use crate::index::{
    CommitDirReader, CommitReader, CommitWriter, EntryIndexer, MergeConflictReader, Merger,
    RefReader, RefWriter, Stager,
};
use crate::model::schema;
use crate::model::Schema;
use crate::model::{Branch, Commit, LocalRepository, RemoteBranch, RemoteRepository, StagedData};

use crate::opts::RestoreOpts;
use crate::opts::RmOpts;
use crate::util;
use crate::util::resource;

use bytevec::ByteDecodable;
use rocksdb::{IteratorMode, LogLevel, Options, DB};
use std::path::Path;
use std::str;

/// # Initialize an Empty Oxen Repository
///
/// ```
/// # use liboxen::command;
/// # use liboxen::error::OxenError;
/// # use std::path::Path;
/// # use liboxen::test;
///
/// # fn main() -> Result<(), OxenError> {
/// # test::init_test_env();
///
/// let base_dir = Path::new("/tmp/repo_dir_init");
/// command::init(base_dir)?;
/// assert!(base_dir.join(".oxen").exists());
///
/// # std::fs::remove_dir_all(base_dir)?;
/// # Ok(())
/// # }
/// ```
pub fn init(path: &Path) -> Result<LocalRepository, OxenError> {
    let hidden_dir = util::fs::oxen_hidden_dir(path);
    if hidden_dir.exists() {
        let err = format!("Oxen repository already exists: {path:?}");
        return Err(OxenError::basic_str(err));
    }

    // Cleanup the .oxen dir if init fails
    match p_init(path) {
        Ok(result) => Ok(result),
        Err(error) => {
            std::fs::remove_dir_all(hidden_dir)?;
            Err(error)
        }
    }
}

fn p_init(path: &Path) -> Result<LocalRepository, OxenError> {
    let hidden_dir = util::fs::oxen_hidden_dir(path);

    std::fs::create_dir_all(hidden_dir)?;
    let config_path = util::fs::config_filepath(path);
    let repo = LocalRepository::new(path)?;
    repo.save(&config_path)?;

    api::local::commits::commit_with_no_files(&repo, constants::INITIAL_COMMIT_MSG)?;

    // TODO: cleanup .oxen on failure

    Ok(repo)
}

/// # Get status of files in repository
///
/// What files are tracked, added, untracked, etc
///
/// Empty Repository:
///
/// ```
/// use liboxen::command;
/// # use liboxen::error::OxenError;
/// # use std::path::Path;
/// # use liboxen::test;
///
/// # fn main() -> Result<(), OxenError> {
/// # test::init_test_env();
///
/// let base_dir = Path::new("/tmp/repo_dir_status_1");
/// // Initialize empty repo
/// let repo = command::init(&base_dir)?;
/// // Get status on repo
/// let status = command::status(&repo)?;
/// assert!(status.is_clean());
///
/// # std::fs::remove_dir_all(base_dir)?;
/// # Ok(())
/// # }
/// ```
///
/// Repository with files
/// ```
/// use liboxen::command;
/// use liboxen::util;
/// # use liboxen::error::OxenError;
/// # use std::path::Path;
/// # use liboxen::test;
///
/// # fn main() -> Result<(), OxenError> {
/// # test::init_test_env();
///
/// let base_dir = Path::new("/tmp/repo_dir_status_2");
/// // Initialize empty repo
/// let repo = command::init(&base_dir)?;
///
/// // Write file to disk
/// let hello_file = base_dir.join("hello.txt");
/// util::fs::write_to_path(&hello_file, "Hello World");
///
/// // Get status on repo
/// let status = command::status(&repo)?;
/// assert_eq!(status.untracked_files.len(), 1);
///
/// # std::fs::remove_dir_all(base_dir)?;
/// # Ok(())
/// # }
/// ```
pub fn status(repository: &LocalRepository) -> Result<StagedData, OxenError> {
    log::debug!("status before new_from_head");
    let reader = CommitDirReader::new_from_head(repository)?;
    log::debug!("status before Stager::new");
    let stager = Stager::new(repository)?;
    log::debug!("status before stager.status");
    let status = stager.status(&reader)?;
    Ok(status)
}

/// Similar to status but takes the starting directory to look from
pub fn status_from_dir(repository: &LocalRepository, dir: &Path) -> Result<StagedData, OxenError> {
    log::debug!("status before new_from_head");
    let reader = CommitDirReader::new_from_head(repository)?;
    log::debug!("status before Stager::new");
    let stager = Stager::new(repository)?;
    log::debug!("status before stager.status");
    let status = stager.status_from_dir(&reader, dir)?;
    Ok(status)
}

/// # Get status of files in repository
///
/// ```
/// use liboxen::command;
/// use liboxen::util;
/// # use liboxen::error::OxenError;
/// # use std::path::Path;
/// # use liboxen::test;
///
/// # fn main() -> Result<(), OxenError> {
/// # test::init_test_env();
///
/// // Initialize the repository
/// let base_dir = Path::new("/tmp/repo_dir_add");
/// let repo = command::init(base_dir)?;
///
/// // Write file to disk
/// let hello_file = base_dir.join("hello.txt");
/// util::fs::write_to_path(&hello_file, "Hello World");
///
/// // Stage the file
/// command::add(&repo, &hello_file)?;
///
/// # std::fs::remove_dir_all(base_dir)?;
/// # Ok(())
/// # }
/// ```
pub fn add<P: AsRef<Path>>(repo: &LocalRepository, path: P) -> Result<(), OxenError> {
    let stager = Stager::new_with_merge(repo)?;
    let commit = head_commit(repo)?;
    let reader = CommitDirReader::new(repo, &commit)?;
    let ignore = oxenignore::create(repo);
    stager.add(path.as_ref(), &reader, &ignore)?;
    Ok(())
}

/// Removes the path from the index
pub fn rm(repo: &LocalRepository, opts: &RmOpts) -> Result<(), OxenError> {
    index::rm(repo, opts)
}

/// Interact with DataFrames from CLI
pub fn df<P: AsRef<Path>>(input: P, opts: DFOpts) -> Result<(), OxenError> {
    let mut df = tabular::show_path(input, opts.clone())?;

    if let Some(output) = opts.output {
        println!("Writing {output:?}");
        tabular::write_df(&mut df, output)?;
    }

    Ok(())
}

pub fn df_schema<P: AsRef<Path>>(input: P, flatten: bool) -> Result<String, OxenError> {
    tabular::schema_to_string(input, flatten)
}

/// List staged schema
pub fn schema_get_staged(
    repo: &LocalRepository,
    schema_ref: &str,
) -> Result<Option<Schema>, OxenError> {
    let stager = Stager::new(repo)?;
    stager.get_staged_schema(schema_ref)
}

/// List the saved off schemas for a commit id
pub fn schema_list(
    repo: &LocalRepository,
    commit_id: Option<&str>,
) -> Result<Vec<Schema>, OxenError> {
    api::local::schemas::list(repo, commit_id)
}

pub fn schema_list_staged(repo: &LocalRepository) -> Result<Vec<Schema>, OxenError> {
    let stager = Stager::new(repo)?;
    stager.list_staged_schemas()
}

pub fn schema_get_from_head(
    repo: &LocalRepository,
    schema_ref: &str,
) -> Result<Option<Schema>, OxenError> {
    schema_get(repo, None, schema_ref)
}

pub fn schema_get(
    repo: &LocalRepository,
    commit_id: Option<&str>,
    schema_ref: &str,
) -> Result<Option<Schema>, OxenError> {
    // The list of schemas should not be too long, so just filter right now
    let list: Vec<Schema> = schema_list(repo, commit_id)?
        .into_iter()
        .filter(|s| s.name == Some(String::from(schema_ref)) || s.hash == *schema_ref)
        .collect();
    if !list.is_empty() {
        Ok(Some(list.first().unwrap().clone()))
    } else {
        Ok(None)
    }
}

pub fn schema_name(repo: &LocalRepository, hash: &str, val: &str) -> Result<(), OxenError> {
    let stager = Stager::new(repo)?;
    stager.update_schema_names_for_hash(hash, val)
}

pub fn schema_list_indices(
    repo: &LocalRepository,
    schema_ref: &str,
) -> Result<Vec<schema::Field>, OxenError> {
    let head_commit = head_commit(repo)?;
    if let Some(schema) = schema_get(repo, Some(&head_commit.id), schema_ref)? {
        let index_reader = SchemaIndexReader::new(repo, &head_commit, &schema)?;
        index_reader.list_field_indices()
    } else {
        Err(OxenError::schema_does_not_exist(schema_ref))
    }
}

/// # Restore a removed file that was committed
///
/// ```
/// use liboxen::command;
/// use liboxen::util;
/// # use liboxen::test;
/// # use liboxen::error::OxenError;
/// # use liboxen::opts::RestoreOpts;
/// # use std::path::Path;
/// # fn main() -> Result<(), OxenError> {
/// # test::init_test_env();
///
/// // Initialize the repository
/// let base_dir = Path::new("/tmp/repo_dir_commit");
/// let repo = command::init(base_dir)?;
///
/// // Write file to disk
/// let hello_name = "hello.txt";
/// let hello_path = base_dir.join(hello_name);
/// util::fs::write_to_path(&hello_path, "Hello World");
///
/// // Stage the file
/// command::add(&repo, &hello_path)?;
///
/// // Commit staged
/// let commit = command::commit(&repo, "My commit message")?.unwrap();
///
/// // Remove the file from disk
/// std::fs::remove_file(hello_path)?;
///
/// // Restore the file
/// command::restore(&repo, RestoreOpts::from_path_ref(hello_name, commit.id))?;
///
/// # std::fs::remove_dir_all(base_dir)?;
/// # Ok(())
/// # }
/// ```
pub fn restore(repo: &LocalRepository, opts: RestoreOpts) -> Result<(), OxenError> {
    index::restore(repo, opts)
}

/// # Commit the staged files in the repo
///
/// ```
/// use liboxen::command;
/// use liboxen::util;
/// # use liboxen::test;
/// # use liboxen::error::OxenError;
/// # use std::path::Path;
/// # fn main() -> Result<(), OxenError> {
/// # test::init_test_env();
///
/// // Initialize the repository
/// let base_dir = Path::new("/tmp/repo_dir_commit");
/// let repo = command::init(base_dir)?;
///
/// // Write file to disk
/// let hello_file = base_dir.join("hello.txt");
/// util::fs::write_to_path(&hello_file, "Hello World");
///
/// // Stage the file
/// command::add(&repo, &hello_file)?;
///
/// // Commit staged
/// command::commit(&repo, "My commit message")?;
///
/// # std::fs::remove_dir_all(base_dir)?;
/// # Ok(())
/// # }
/// ```
pub fn commit(repo: &LocalRepository, message: &str) -> Result<Option<Commit>, OxenError> {
    let mut status = status(repo)?;
    if !status.has_added_entries() {
        println!(
            "No files are staged, not committing. Stage a file or directory with `oxen add <file>`"
        );
        return Ok(None);
    }
<<<<<<< HEAD
    let commit = p_commit(repo, &mut status, message)?;
    Ok(Some(commit))
}

fn commit_with_no_files(repo: &LocalRepository, message: &str) -> Result<Commit, OxenError> {
    let mut status = StagedData::empty();
    let commit = p_commit(repo, &mut status, message)?;
    Ok(commit)
}

fn p_commit(
    repo: &LocalRepository,
    status: &mut StagedData,
    message: &str,
) -> Result<Commit, OxenError> {
    let stager = Stager::new(repo)?;
    let commit_writer = CommitWriter::new(repo)?;
    let commit = commit_writer.commit(status, message)?;
    stager.unstage()?;
    Ok(commit)
}

=======
    let commit = api::local::commits::commit(repo, &status, message)?;
    Ok(Some(commit))
}

>>>>>>> cba85ff1
/// # Get a log of all the commits
///
/// ```
/// use liboxen::command;
/// # use liboxen::test;
/// # use liboxen::error::OxenError;
/// # use std::path::Path;
/// # fn main() -> Result<(), OxenError> {
/// # test::init_test_env();
///
/// // Initialize the repository
/// let base_dir = Path::new("/tmp/repo_dir_log");
/// let repo = command::init(base_dir)?;
///
/// // Print     commit history
/// let history = command::log(&repo)?;
/// for commit in history.iter() {
///   println!("{} {}", commit.id, commit.message);
/// }
///
/// # std::fs::remove_dir_all(base_dir)?;
/// # Ok(())
/// # }
/// ```
pub fn log(repo: &LocalRepository) -> Result<Vec<Commit>, OxenError> {
    let committer = CommitReader::new(repo)?;
    let commits = committer.history_from_head()?;
    Ok(commits)
}

/// # Get the history for a specific branch or commit
pub fn log_commit_or_branch_history(
    repo: &LocalRepository,
    commit_or_branch: &str,
) -> Result<Vec<Commit>, OxenError> {
    let committer = CommitReader::new(repo)?;
    let commit_id = match get_branch_commit_id(repo, commit_or_branch)? {
        Some(branch_commit_id) => branch_commit_id,
        None => String::from(commit_or_branch),
    };

    log::debug!("log_commit_or_branch_history: commit_id: {}", commit_id);
    match committer.history_from_commit_id(&commit_id) {
        Ok(commits) => Ok(commits),
        Err(_) => Err(OxenError::local_commit_or_branch_not_found(
            commit_or_branch,
        )),
    }
}

/// # Create a new branch from the head commit
/// This creates a new pointer to the current commit with a name,
/// it does not switch you to this branch, you still must call `checkout_branch`
pub fn create_branch_from_head(repo: &LocalRepository, name: &str) -> Result<Branch, OxenError> {
    let ref_writer = RefWriter::new(repo)?;
    let commit_reader = CommitReader::new(repo)?;
    let head_commit = commit_reader.head_commit()?;
    ref_writer.create_branch(name, &head_commit.id)
}

/// # Create a local branch from a specific commit id
pub fn create_branch(
    repo: &LocalRepository,
    name: &str,
    commit_id: &str,
) -> Result<Branch, OxenError> {
    let ref_writer = RefWriter::new(repo)?;
    let commit_reader = CommitReader::new(repo)?;
    if commit_reader.commit_id_exists(commit_id) {
        ref_writer.create_branch(name, commit_id)
    } else {
        Err(OxenError::commit_id_does_not_exist(commit_id))
    }
}

/// # Delete a local branch
/// Checks to make sure the branch has been merged before deleting.
pub fn delete_branch(repo: &LocalRepository, name: &str) -> Result<(), OxenError> {
    api::local::branches::delete(repo, name)
}

/// # Delete a remote branch
pub async fn delete_remote_branch(
    repo: &LocalRepository,
    remote: &str,
    branch_name: &str,
) -> Result<(), OxenError> {
    if let Some(remote) = repo.get_remote(remote) {
        if let Some(remote_repo) = api::remote::repositories::get_by_remote(&remote).await? {
            if let Some(branch) =
                api::remote::branches::get_by_name(&remote_repo, branch_name).await?
            {
                api::remote::branches::delete(&remote_repo, &branch.name).await?;
                Ok(())
            } else {
                Err(OxenError::remote_branch_not_found(branch_name))
            }
        } else {
            Err(OxenError::remote_repo_not_found(&remote.url))
        }
    } else {
        Err(OxenError::remote_not_set())
    }
}

/// # Force delete a local branch
/// Caution! Will delete a local branch without checking if it has been merged or pushed.
pub fn force_delete_branch(repo: &LocalRepository, name: &str) -> Result<(), OxenError> {
    api::local::branches::force_delete(repo, name)
}

/// # Checkout a branch or commit id
/// This switches HEAD to point to the branch name or commit id,
/// it also updates all the local files to be from the commit that this branch references
pub async fn checkout<S: AsRef<str>>(repo: &LocalRepository, value: S) -> Result<(), OxenError> {
    let value = value.as_ref();
    log::debug!("--- CHECKOUT START {} ----", value);
    if branch_exists(repo, value) {
        if already_on_branch(repo, value) {
            println!("Already on branch {value}");
            return Ok(());
        }

        println!("Checkout branch: {value}");
        set_working_branch(repo, value).await?;
        set_head(repo, value)?;
    } else {
        // If we are already on the commit, do nothing
        if already_on_commit(repo, value) {
            eprintln!("Commit already checked out {value}");
            return Ok(());
        }

        println!("Checkout commit: {value}");
        set_working_commit_id(repo, value).await?;
        set_head(repo, value)?;
    }
    log::debug!("--- CHECKOUT END {} ----", value);
    Ok(())
}

/// # Checkout a file and take their changes
/// This overwrites the current file with the changes in the branch we are merging in
pub fn checkout_theirs<P: AsRef<Path>>(repo: &LocalRepository, path: P) -> Result<(), OxenError> {
    let merger = MergeConflictReader::new(repo)?;
    let conflicts = merger.list_conflicts()?;
    log::debug!(
        "checkout_theirs {:?} conflicts.len() {}",
        path.as_ref(),
        conflicts.len()
    );

    // find the path that matches in the conflict, throw error if !found
    if let Some(conflict) = conflicts
        .iter()
        .find(|c| c.merge_entry.path == path.as_ref())
    {
        // Lookup the file for the merge commit entry and copy it over
        restore(
            repo,
            RestoreOpts::from_path_ref(path, conflict.merge_entry.commit_id.clone()),
        )
    } else {
        Err(OxenError::could_not_find_merge_conflict(path))
    }
}

/// # Combine Conflicting Tabular Data Files
/// This overwrites the current file with the changes in their file
pub fn checkout_combine<P: AsRef<Path>>(repo: &LocalRepository, path: P) -> Result<(), OxenError> {
    let merger = MergeConflictReader::new(repo)?;
    let conflicts = merger.list_conflicts()?;
    log::debug!(
        "checkout_combine checking path {:?} -> [{}] conflicts",
        path.as_ref(),
        conflicts.len()
    );
    // find the path that matches in the conflict, throw error if !found
    if let Some(conflict) = conflicts
        .iter()
        .find(|c| c.merge_entry.path == path.as_ref())
    {
        if util::fs::is_tabular(&conflict.head_entry.path) {
            let df_head_path = util::fs::version_path(repo, &conflict.head_entry);
            let df_head = tabular::read_df(df_head_path, DFOpts::empty())?;
            let df_merge_path = util::fs::version_path(repo, &conflict.merge_entry);
            let df_merge = tabular::read_df(df_merge_path, DFOpts::empty())?;

            log::debug!("GOT DF HEAD {}", df_head);
            log::debug!("GOT DF MERGE {}", df_merge);

            match df_head.vstack(&df_merge) {
                Ok(result) => {
                    log::debug!("GOT DF COMBINED {}", result);
                    match result.unique(None, polars::frame::UniqueKeepStrategy::First) {
                        Ok(mut uniq) => {
                            log::debug!("GOT DF COMBINED UNIQUE {}", uniq);
                            let output_path = repo.path.join(&conflict.head_entry.path);
                            tabular::write_df(&mut uniq, &output_path)
                        }
                        _ => Err(OxenError::basic_str("Could not uniq data")),
                    }
                }
                _ => Err(OxenError::basic_str(
                    "Could not combine data, make sure schema's match",
                )),
            }
        } else {
            Err(OxenError::basic_str(
                "Cannot use --combine on non-tabular data file.",
            ))
        }
    } else {
        Err(OxenError::could_not_find_merge_conflict(path))
    }
}

async fn set_working_branch(repo: &LocalRepository, name: &str) -> Result<(), OxenError> {
    let commit_writer = CommitWriter::new(repo)?;
    commit_writer.set_working_repo_to_branch(name).await
}

async fn set_working_commit_id(repo: &LocalRepository, commit_id: &str) -> Result<(), OxenError> {
    let commit_writer = CommitWriter::new(repo)?;
    commit_writer.set_working_repo_to_commit_id(commit_id).await
}

fn set_head(repo: &LocalRepository, value: &str) -> Result<(), OxenError> {
    let ref_writer = RefWriter::new(repo)?;
    ref_writer.set_head(value);
    Ok(())
}

fn get_branch_commit_id(repo: &LocalRepository, name: &str) -> Result<Option<String>, OxenError> {
    match RefReader::new(repo) {
        Ok(ref_reader) => ref_reader.get_commit_id_for_branch(name),
        _ => Err(OxenError::basic_str("Could not read reference for repo.")),
    }
}

fn branch_exists(repo: &LocalRepository, name: &str) -> bool {
    match RefReader::new(repo) {
        Ok(ref_reader) => ref_reader.has_branch(name),
        _ => false,
    }
}

fn already_on_branch(repo: &LocalRepository, name: &str) -> bool {
    match RefReader::new(repo) {
        Ok(ref_reader) => {
            if let Ok(Some(current_branch)) = ref_reader.get_current_branch() {
                // If we are already on the branch, do nothing
                if current_branch.name == name {
                    return true;
                }
            }
            false
        }
        _ => false,
    }
}

fn already_on_commit(repo: &LocalRepository, commit_id: &str) -> bool {
    match RefReader::new(repo) {
        Ok(ref_reader) => {
            if let Ok(Some(head_commit_id)) = ref_reader.head_commit_id() {
                // If we are already on the branch, do nothing
                if head_commit_id == commit_id {
                    return true;
                }
            }
            false
        }
        _ => false,
    }
}

/// # Create a branch and check it out in one go
/// This creates a branch with name,
/// then switches HEAD to point to the branch
pub fn create_checkout_branch(repo: &LocalRepository, name: &str) -> Result<Branch, OxenError> {
    println!("Create and checkout branch: {name}");
    let head_commit = head_commit(repo)?;
    let ref_writer = RefWriter::new(repo)?;

    let branch = ref_writer.create_branch(name, &head_commit.id)?;
    ref_writer.set_head(name);
    Ok(branch)
}

/// # Merge a branch into the current branch
/// Checks for simple fast forward merge, or if current branch has diverged from the merge branch
/// it will perform a 3 way merge
/// If there are conflicts, it will abort and show the conflicts to be resolved in the `status` command
pub fn merge<S: AsRef<str>>(
    repo: &LocalRepository,
    branch_name: S,
) -> Result<Option<Commit>, OxenError> {
    let branch_name = branch_name.as_ref();
    if branch_exists(repo, branch_name) {
        if let Some(branch) = current_branch(repo)? {
            let merger = Merger::new(repo)?;
            if let Some(commit) = merger.merge(branch_name)? {
                println!(
                    "Successfully merged `{}` into `{}`",
                    branch_name, branch.name
                );
                println!("HEAD -> {}", commit.id);
                Ok(Some(commit))
            } else {
                eprintln!("Automatic merge failed; fix conflicts and then commit the result.");
                Ok(None)
            }
        } else {
            Err(OxenError::basic_str(
                "Must be on a branch to perform a merge.",
            ))
        }
    } else {
        Err(OxenError::local_branch_not_found(branch_name))
    }
}

/// # List local branches
pub fn list_branches(repo: &LocalRepository) -> Result<Vec<Branch>, OxenError> {
    let ref_reader = RefReader::new(repo)?;
    let branches = ref_reader.list_branches()?;
    Ok(branches)
}

/// # List remote branches
pub async fn list_remote_branches(
    repo: &LocalRepository,
    name: &str,
) -> Result<Vec<RemoteBranch>, OxenError> {
    let mut branches: Vec<RemoteBranch> = vec![];
    if let Some(remote) = repo.get_remote(name) {
        if let Some(remote_repo) = api::remote::repositories::get_by_remote(&remote).await? {
            for branch in api::remote::branches::list(&remote_repo).await? {
                branches.push(RemoteBranch {
                    remote: remote.name.clone(),
                    branch: branch.name.clone(),
                });
            }
        }
    }
    Ok(branches)
}

/// # Get the current branch
pub fn current_branch(repo: &LocalRepository) -> Result<Option<Branch>, OxenError> {
    let ref_reader = RefReader::new(repo)?;
    let branch = ref_reader.get_current_branch()?;
    Ok(branch)
}

/// # Get the current commit
pub fn root_commit(repo: &LocalRepository) -> Result<Commit, OxenError> {
    let committer = CommitReader::new(repo)?;
    let commit = committer.root_commit()?;
    Ok(commit)
}

/// # Get the current commit
pub fn head_commit(repo: &LocalRepository) -> Result<Commit, OxenError> {
    resource::get_head_commit(repo)
}

/// # Create a remote repository
/// Takes the current directory name, and creates a repository on the server we can sync to. Returns the remote URL.
pub async fn create_remote<S: AsRef<str>>(
    repo: &LocalRepository,
    namespace: &str,
    name: &str,
    host: S,
) -> Result<RemoteRepository, OxenError> {
    api::remote::repositories::create(repo, namespace, name, host.as_ref()).await
}

/// # Set the remote for a repository
/// Tells the CLI where to push the changes to
pub fn add_remote(repo: &mut LocalRepository, name: &str, url: &str) -> Result<(), OxenError> {
    repo.add_remote(name, url);
    repo.save_default()?;
    Ok(())
}

/// # Remove the remote for a repository
/// If you added a remote you no longer want, can remove it by supplying the name
pub fn remove_remote(repo: &mut LocalRepository, name: &str) -> Result<(), OxenError> {
    repo.remove_remote(name);
    repo.save_default()?;
    Ok(())
}

/// # Get a log of all the commits
///
/// ```
/// # use liboxen::api;
/// # use liboxen::test;
/// use liboxen::command;
/// use liboxen::util;
/// # use liboxen::error::OxenError;
/// # use std::path::Path;
/// # #[tokio::main]
/// # async fn main() -> Result<(), OxenError> {
/// # test::init_test_env();
/// // Initialize the repository
/// let base_dir = Path::new("/tmp/repo_dir_push");
/// let mut repo = command::init(base_dir)?;
///
/// // Write file to disk
/// let hello_file = base_dir.join("hello.txt");
/// util::fs::write_to_path(&hello_file, "Hello World");
///
/// // Stage the file
/// command::add(&repo, &hello_file)?;
///
/// // Commit staged
/// command::commit(&repo, "My commit message")?;
///
/// // Set the remote server
/// command::add_remote(&mut repo, "origin", "http://localhost:3000/repositories/hello");
///
/// let remote_repo = command::create_remote(&repo, "repositories", "hello", "localhost:3000").await?;
///
/// // Push the file
/// command::push(&repo).await;
///
/// # std::fs::remove_dir_all(base_dir)?;
/// # api::remote::repositories::delete(&remote_repo).await?;
/// # Ok(())
/// # }
/// ```
pub async fn push(repo: &LocalRepository) -> Result<RemoteRepository, OxenError> {
    let indexer = EntryIndexer::new(repo)?;
    let rb = RemoteBranch::default();
    indexer.push(&rb).await
}

/// Push to a specific remote
pub async fn push_remote_branch(
    repo: &LocalRepository,
    remote: &str,
    branch: &str,
) -> Result<RemoteRepository, OxenError> {
    let indexer = EntryIndexer::new(repo)?;
    let rb = RemoteBranch {
        remote: String::from(remote),
        branch: String::from(branch),
    };
    indexer.push(&rb).await
}

/// Clone a repo from a url to a directory
pub async fn clone(url: &str, dst: &Path, shallow: bool) -> Result<LocalRepository, OxenError> {
    match LocalRepository::clone_remote(url, dst, shallow).await {
        Ok(Some(repo)) => Ok(repo),
        Ok(None) => Err(OxenError::remote_repo_not_found(url)),
        Err(err) => Err(err),
    }
}

/// Pull a repository's data from origin/main
pub async fn pull(repo: &LocalRepository) -> Result<(), OxenError> {
    let indexer = EntryIndexer::new(repo)?;
    let rb = RemoteBranch::default();
    indexer.pull(&rb).await?;
    Ok(())
}

/// Diff a file from commit history
pub fn diff(
    repo: &LocalRepository,
    commit_id_or_branch: Option<&str>,
    path: &Path,
) -> Result<String, OxenError> {
    let commit = resource::get_commit_or_head(repo, commit_id_or_branch)?;
    differ::diff(repo, Some(&commit.id), path)
}

/// Pull a specific origin and branch
pub async fn pull_remote_branch(
    repo: &LocalRepository,
    remote: &str,
    branch: &str,
) -> Result<(), OxenError> {
    let indexer = EntryIndexer::new(repo)?;
    let rb = RemoteBranch {
        remote: String::from(remote),
        branch: String::from(branch),
    };
    indexer.pull(&rb).await?;
    Ok(())
}

/// Run the computation cache on all repositories within a directory
pub fn migrate_all_repos(path: &Path) -> Result<(), OxenError> {
    let namespaces = api::local::repositories::list_namespaces(path)?;
    for namespace in namespaces {
        let namespace_path = path.join(namespace);
        let repos = api::local::repositories::list_repos_in_namespace(&namespace_path);
        for repo in repos {
            println!("Migrate repo {:?}", repo.path);
            match migrate_repo(&repo) {
                Ok(_) => {
                    println!("Done.");
                }
                Err(err) => {
                    log::error!("Could not migrate repo {:?}\nErr: {}", repo.path, err)
                }
            }
        }
    }

    Ok(())
}

/// Run the computation cache on all repositories within a directory
pub fn migrate_repo(repo: &LocalRepository) -> Result<(), OxenError> {
    let commits = log(repo)?;
    for commit in commits {
        compute::commit_cacher::run_all(repo, &commit)?;
    }
    Ok(())
}

/// Inspect a key value database for debugging
pub fn inspect(path: &Path) -> Result<(), OxenError> {
    let mut opts = Options::default();
    opts.set_log_level(LogLevel::Fatal);
    let db = DB::open_for_read_only(&opts, dunce::simplified(path), false)?;
    let iter = db.iterator(IteratorMode::Start);
    for item in iter {
        match item {
            Ok((key, value)) => {
                // try to decode u32 first (hacky but only two types we inspect right now)
                if let (Ok(key), Ok(value)) = (str::from_utf8(&key), u32::decode::<u8>(&value)) {
                    println!("{key}\t{value}")
                } else if let (Ok(key), Ok(value)) = (str::from_utf8(&key), str::from_utf8(&value))
                {
                    println!("{key}\t{value}")
                }
            }
            _ => {
                return Err(OxenError::basic_str(
                    "Could not read iterate over db values",
                ));
            }
        }
    }
    Ok(())
}<|MERGE_RESOLUTION|>--- conflicted
+++ resolved
@@ -354,35 +354,10 @@
         );
         return Ok(None);
     }
-<<<<<<< HEAD
-    let commit = p_commit(repo, &mut status, message)?;
-    Ok(Some(commit))
-}
-
-fn commit_with_no_files(repo: &LocalRepository, message: &str) -> Result<Commit, OxenError> {
-    let mut status = StagedData::empty();
-    let commit = p_commit(repo, &mut status, message)?;
-    Ok(commit)
-}
-
-fn p_commit(
-    repo: &LocalRepository,
-    status: &mut StagedData,
-    message: &str,
-) -> Result<Commit, OxenError> {
-    let stager = Stager::new(repo)?;
-    let commit_writer = CommitWriter::new(repo)?;
-    let commit = commit_writer.commit(status, message)?;
-    stager.unstage()?;
-    Ok(commit)
-}
-
-=======
     let commit = api::local::commits::commit(repo, &status, message)?;
     Ok(Some(commit))
 }
 
->>>>>>> cba85ff1
 /// # Get a log of all the commits
 ///
 /// ```
