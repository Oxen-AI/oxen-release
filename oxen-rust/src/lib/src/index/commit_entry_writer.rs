--- conflicted
+++ resolved
@@ -150,20 +150,6 @@
             last_modified_nanoseconds: mtime.nanoseconds(),
         };
 
-<<<<<<< HEAD
-=======
-        // NOTE FOR FUTURE GREG
-        // -- If we have the APIs to diff, and merge
-        // -- Then we can create a workflow where
-        //     -- Periodically check sub branches
-        //     -- Sequentially merge the ones that are good to merge (straight additions)
-        //     -- Flag any that change the schema or do anything funky
-
->>>>>>> b01baeb0
-        // TODO: Need to also pass through staged entry to see if we need
-        //       to copy the tmp file or the full staged file...
-        //       Best solution I can think of right now...
-
         // Write to db & backup
         self.add_commit_entry(writer, staged_entry, entry)?;
         Ok(())
