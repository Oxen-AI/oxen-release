//! # oxen diff
//!
//! Compare two files to find changes between them.
//!
//! ## Usage
//!
//! ```shell
//! oxen diff <file_1> <file_2> [options]
//! ```

use crate::constants::{CACHE_DIR, COMPARES_DIR, LEFT_COMPARE_COMMIT, RIGHT_COMPARE_COMMIT};
use crate::core::db;
use crate::core::db::key_val::path_db;
use crate::core::merge::entry_merge_conflict_reader::EntryMergeConflictReader;
use crate::core::versions::MinOxenVersion;
use crate::model::diff::generic_diff_summary::GenericDiffSummary;
use crate::model::entry::commit_entry::CommitPath;
use crate::model::merkle_tree::node::FileNode;
use rocksdb::{DBWithThreadMode, MultiThreaded};

use crate::core;
use crate::core::df::tabular;
use crate::core::v0_10_0::index::object_db_reader::ObjectDBReader;
use crate::error::OxenError;
use crate::model::diff::diff_entry_status::DiffEntryStatus;
use crate::model::diff::tabular_diff::{
    TabularDiff, TabularDiffDupes, TabularDiffMods, TabularDiffParameters, TabularDiffSchemas,
    TabularDiffSummary, TabularSchemaDiff,
};

use crate::model::{Commit, CommitEntry, DataFrameDiff, DiffEntry, LocalRepository, Schema};

use crate::{constants, repositories, util};

use polars::prelude::DataFrame;
use polars::prelude::IntoLazy;

use std::collections::{HashMap, HashSet};
use std::path::{Path, PathBuf};
use std::str::FromStr;

use crate::model::diff::diff_entries_counts::DiffEntriesCounts;
use crate::model::diff::schema_diff::SchemaDiff;
use crate::model::diff::AddRemoveModifyCounts;
use crate::model::diff::DiffResult;

use crate::opts::DFOpts;

pub mod join_diff;
pub mod utf8_diff;

const TARGETS_HASH_COL: &str = "_targets_hash";
const KEYS_HASH_COL: &str = "_keys_hash";
const DUPES_PATH: &str = "dupes.json";

fn is_files_tabular(file_1: impl AsRef<Path>, file_2: impl AsRef<Path>) -> bool {
    util::fs::is_tabular(file_1.as_ref()) && util::fs::is_tabular(file_2.as_ref())
}
fn is_files_utf8(file_1: impl AsRef<Path>, file_2: impl AsRef<Path>) -> bool {
    util::fs::is_utf8(file_1.as_ref()) && util::fs::is_utf8(file_2.as_ref())
}

pub fn diff(
    path_1: impl AsRef<Path>,
    path_2: Option<PathBuf>,
    keys: Vec<String>,
    targets: Vec<String>,
    repo_dir: Option<PathBuf>,
    revision_1: Option<String>,
    revision_2: Option<String>,
) -> Result<DiffResult, OxenError> {
    log::debug!(
        "diff called with keys: {:?} and targets: {:?}",
        keys,
        targets,
    );

    // If the user specifies two files without revisions, we will compare the files on disk
    if revision_1.is_none() && revision_2.is_none() && path_2.is_some() {
        // If we do not have revisions set, just compare the files on disk
        let result =
            repositories::diffs::diff_files(path_1, path_2.unwrap(), keys, targets, vec![])?;

        return Ok(result);
    }

    // Make sure we have a repository to look up the revisions
    let Some(repo_dir) = repo_dir else {
        return Err(OxenError::basic_str(
            "Specifying a revision requires a repository",
        ));
    };

    let repository = LocalRepository::new(&repo_dir)?;

    // TODO: might be able to clean this logic up - pull out into function so we can early return and be less confusing
    let (cpath_1, cpath_2) = if let Some(path_2) = path_2 {
        let cpath_1 = if let Some(revison) = revision_1 {
            let commit_1 = repositories::revisions::get(&repository, revison)?;
            CommitPath {
                commit: commit_1,
                path: path_1.as_ref().to_path_buf(),
            }
        } else {
            CommitPath {
                commit: None,
                path: path_1.as_ref().to_path_buf(),
            }
        };

        let cpath_2 = if let Some(revison) = revision_2 {
            let commit = repositories::revisions::get(&repository, revison)?;

            CommitPath {
                commit,
                path: path_2.clone(),
            }
        } else {
            CommitPath {
                commit: None,
                path: path_2.clone(),
            }
        };

        (cpath_1, cpath_2)
    } else {
        // If no file2, compare with file1 at head.
        let Some(commit) = repositories::commits::head_commit_maybe(&repository)? else {
            let error = "Error: head commit not found".to_string();
            return Err(OxenError::basic_str(error));
        };

        let (file_node,) = (
            repositories::entries::get_file(&repository, &commit, &path_1)?.ok_or_else(|| {
                OxenError::ResourceNotFound(
                    format!("Error: file {} not committed", path_1.as_ref().display()).into(),
                )
            })?,
        );

        let hash = file_node.hash.to_string();

        let committed_file = util::fs::version_path_from_node(&repository, &hash, &path_1);
        // log::debug!("committed file: {:?}", committed_file);
        let result =
            repositories::diffs::diff_files(path_1, committed_file, keys, targets, vec![])?;

        return Ok(result);
    };

    let result = diff_commits(&repository, cpath_1, cpath_2, keys, targets, vec![])?;

    Ok(result)
}

pub fn diff_commits(
    repo: &LocalRepository,
    cpath_1: CommitPath,
    cpath_2: CommitPath,
    keys: Vec<String>,
    targets: Vec<String>,
    display: Vec<String>,
) -> Result<DiffResult, OxenError> {
    log::debug!(
        "Compare command called with: {:?} and {:?}",
        cpath_1,
        cpath_2
    );

    // TODO - anything we can clean up with this mut initialization?
    let mut node_1: Option<FileNode> = None;
    let mut node_2: Option<FileNode> = None;

    if let Some(commit_1) = cpath_1.commit {
        node_1 = Some(
            repositories::entries::get_file(repo, &commit_1, &cpath_1.path)?.ok_or_else(|| {
                OxenError::ResourceNotFound(
                    format!("{}@{}", cpath_1.path.display(), commit_1.id).into(),
                )
            })?,
        );
    };

    if let Some(mut commit_2) = cpath_2.commit {
        // if there are merge conflicts, compare against the conflict commit instead

        let merger = EntryMergeConflictReader::new(repo)?;

        if merger.has_conflicts()? {
            commit_2 = merger.get_conflict_commit()?.unwrap();
        }

        node_2 = Some(
            repositories::entries::get_file(repo, &commit_2, &cpath_2.path)?.ok_or_else(|| {
                OxenError::ResourceNotFound(
                    format!("{}@{}", cpath_2.path.display(), commit_2.id).into(),
                )
            })?,
        );
    };

    if node_1.is_none() || node_2.is_none() {
        return Err(OxenError::basic_str(
            "Could not find one or both of the files to compare",
        ));
    }

    let node_1 = node_1.unwrap();
    let node_2 = node_2.unwrap();

    let compare_result = repositories::diffs::diff_tabular_file_nodes(
        repo, &node_1, &node_2, keys, targets, display,
    )?;

    log::debug!("compare result: {:?}", compare_result);

    Ok(compare_result)
}

pub fn diff_files(
    file_1: impl AsRef<Path>,
    file_2: impl AsRef<Path>,
    keys: Vec<String>,
    targets: Vec<String>,
    display: Vec<String>,
) -> Result<DiffResult, OxenError> {
    if is_files_tabular(&file_1, &file_2) {
        let result = tabular(file_1, file_2, keys, targets, display)?;
        Ok(result)
    } else if is_files_utf8(&file_1, &file_2) {
        let result = utf8_diff::diff(file_1, file_2)?;
        Ok(DiffResult::Text(result))
    } else {
        Err(OxenError::invalid_file_type(format!(
            "Compare not supported for files, found {:?} and {:?}",
            file_1.as_ref(),
            file_2.as_ref()
        )))
    }
}

pub fn diff_tabular_file_nodes(
    repo: &LocalRepository,
    file_1: &FileNode,
    file_2: &FileNode,
    keys: Vec<String>,
    targets: Vec<String>,
    display: Vec<String>,
) -> Result<DiffResult, OxenError> {
    let version_path_1 = util::fs::version_path_from_hash(repo, file_1.hash.to_string());
    let version_path_2 = util::fs::version_path_from_hash(repo, file_2.hash.to_string());
    let df_1 =
        tabular::read_df_with_extension(version_path_1, &file_1.extension, &DFOpts::empty())?;
    let df_2 =
        tabular::read_df_with_extension(version_path_2, &file_2.extension, &DFOpts::empty())?;

    let schema_1 = Schema::from_polars(&df_1.schema());
    let schema_2 = Schema::from_polars(&df_2.schema());

    validate_required_fields(schema_1, schema_2, keys.clone(), targets.clone())?;

    diff_dfs(&df_1, &df_2, keys, targets, display)
}

pub fn tabular(
    file_1: impl AsRef<Path>,
    file_2: impl AsRef<Path>,
    keys: Vec<String>,
    targets: Vec<String>,
    display: Vec<String>,
) -> Result<DiffResult, OxenError> {
    let df_1 = tabular::read_df(file_1, DFOpts::empty())?;
    let df_2 = tabular::read_df(file_2, DFOpts::empty())?;

    let schema_1 = Schema::from_polars(&df_1.schema());
    let schema_2 = Schema::from_polars(&df_2.schema());

    validate_required_fields(schema_1, schema_2, keys.clone(), targets.clone())?;

    diff_dfs(&df_1, &df_2, keys, targets, display)
}

fn validate_required_fields(
    schema_1: Schema,
    schema_2: Schema,
    keys: Vec<String>,
    targets: Vec<String>,
) -> Result<(), OxenError> {
    // Keys must be in both dfs
    if !schema_1.has_field_names(&keys) {
        return Err(OxenError::incompatible_schemas(schema_1.clone()));
    };

    if !schema_2.has_field_names(&keys) {
        return Err(OxenError::incompatible_schemas(schema_2));
    };

    // Targets must be in either df
    for target in targets {
        if !schema_1.has_field_name(&target) && !schema_2.has_field_name(&target) {
            return Err(OxenError::incompatible_schemas(schema_1));
        }
    }

    Ok(())
}

pub fn diff_dfs(
    df_1: &DataFrame,
    df_2: &DataFrame,
    keys: Vec<String>,
    targets: Vec<String>,
    display: Vec<String>,
) -> Result<DiffResult, OxenError> {
    let schema_diff = get_schema_diff(df_1, df_2);

    let (keys, targets) = get_keys_targets_smart_defaults(keys, targets, &schema_diff)?;
    let display = get_display_smart_defaults(&keys, &targets, display, &schema_diff);

    log::debug!("df_1 is {:?}", df_1);
    log::debug!("df_2 is {:?}", df_2);

    let (df_1, df_2) = hash_dfs(df_1.clone(), df_2.clone(), &keys, &targets)?;

    let compare = join_diff::diff(&df_1, &df_2, schema_diff, &keys, &targets, &display)?;

    Ok(compare)
}

fn get_schema_diff(df1: &DataFrame, df2: &DataFrame) -> SchemaDiff {
    let df1_cols = df1.get_column_names();
    let df2_cols = df2.get_column_names();

    let mut df1_set = HashSet::new();
    let mut df2_set = HashSet::new();

    for col in df1_cols.iter() {
        df1_set.insert(col);
    }

    for col in df2_cols.iter() {
        df2_set.insert(col);
    }

    let added_cols: Vec<String> = df2_set
        .difference(&df1_set)
        .map(|s| (*s).to_string())
        .collect();
    let removed_cols: Vec<String> = df1_set
        .difference(&df2_set)
        .map(|s| (*s).to_string())
        .collect();
    let unchanged_cols: Vec<String> = df1_set
        .intersection(&df2_set)
        .map(|s| (*s).to_string())
        .collect();

    SchemaDiff {
        added_cols,
        removed_cols,
        unchanged_cols,
    }
}

fn get_keys_targets_smart_defaults(
    keys: Vec<String>,
    targets: Vec<String>,
    schema_diff: &SchemaDiff,
) -> Result<(Vec<String>, Vec<String>), OxenError> {
    log::debug!(
        "get_keys_targets_smart_defaults keys {:?} targets {:?}",
        keys,
        targets
    );
    let has_keys = !keys.is_empty();
    let has_targets = !targets.is_empty();

    match (has_keys, has_targets) {
        (true, true) => Ok((keys, targets)),
        (true, false) => {
            let filled_targets = schema_diff
                .unchanged_cols
                .iter()
                .filter(|c| !keys.contains(c))
                .cloned()
                .collect();
            Ok((keys, filled_targets))
        }
        (false, true) => Err(OxenError::basic_str(
            "Must specify at least one key column if specifying target columns.",
        )),
        (false, false) => {
            let filled_keys = schema_diff.unchanged_cols.to_vec();

            let filled_targets = schema_diff
                .added_cols
                .iter()
                .chain(schema_diff.removed_cols.iter())
                .cloned()
                .collect();
            Ok((filled_keys, filled_targets))
        }
    }
}

fn get_display_smart_defaults(
    keys: &[String],
    targets: &[String],
    display: Vec<String>,
    schema_diff: &SchemaDiff,
) -> Vec<String> {
    if !display.is_empty() {
        return display;
    }

    // All non-key non-target columns, with the appropriate suffix(es)
    let mut display_default = vec![];
    for col in &schema_diff.unchanged_cols {
        if !keys.contains(col) && !targets.contains(col) {
            display_default.push(format!("{}.left", col));
            display_default.push(format!("{}.right", col));
        }
    }

    for col in &schema_diff.removed_cols {
        if !keys.contains(col) && !targets.contains(col) {
            display_default.push(format!("{}.left", col));
        }
    }

    for col in &schema_diff.added_cols {
        if !keys.contains(col) && !targets.contains(col) {
            display_default.push(format!("{}.right", col));
        }
    }

    display_default
}

fn hash_dfs(
    mut left_df: DataFrame,
    mut right_df: DataFrame,
    keys: &[String],
    targets: &[String],
) -> Result<(DataFrame, DataFrame), OxenError> {
    left_df = tabular::df_hash_rows_on_cols(left_df, targets, TARGETS_HASH_COL)?;
    right_df = tabular::df_hash_rows_on_cols(right_df, targets, TARGETS_HASH_COL)?;

    left_df = tabular::df_hash_rows_on_cols(left_df, keys, KEYS_HASH_COL)?;
    right_df = tabular::df_hash_rows_on_cols(right_df, keys, KEYS_HASH_COL)?;
    Ok((left_df, right_df))
}

pub fn count_added_rows(base_df: DataFrame, head_df: DataFrame) -> Result<usize, OxenError> {
    // Hash the rows
    let base_df = tabular::df_hash_rows(base_df)?;
    let head_df = tabular::df_hash_rows(head_df)?;

    // log::debug!("count_added_rows got base_df {}", base_df);
    // log::debug!("count_added_rows got head_df {}", head_df);

    let base_hash_indices: HashSet<String> = base_df
        .column(constants::ROW_HASH_COL_NAME)
        .unwrap()
        .str()
        .unwrap()
        .into_iter()
        .map(|v| v.unwrap().to_string())
        .collect();

    let head_hash_indices: HashSet<String> = head_df
        .column(constants::ROW_HASH_COL_NAME)
        .unwrap()
        .str()
        .unwrap()
        .into_iter()
        .map(|v| v.unwrap().to_string())
        .collect();

    // Count the number of new rows
    let num_new_rows = head_hash_indices.difference(&base_hash_indices).count();
    // log::debug!("count_added_rows got num_new_rows {}", num_new_rows);
    Ok(num_new_rows)
}

pub fn count_removed_rows(base_df: DataFrame, head_df: DataFrame) -> Result<usize, OxenError> {
    // Hash the rows
    let base_df = tabular::df_hash_rows(base_df)?;
    let head_df = tabular::df_hash_rows(head_df)?;

    // log::debug!("count_removed_rows got base_df {}", base_df);
    // log::debug!("count_removed_rows got head_df {}", head_df);

    let base_hash_indices: HashSet<String> = base_df
        .column(constants::ROW_HASH_COL_NAME)
        .unwrap()
        .str()
        .unwrap()
        .into_iter()
        .map(|v| v.unwrap().to_string())
        .collect();

    let head_hash_indices: HashSet<String> = head_df
        .column(constants::ROW_HASH_COL_NAME)
        .unwrap()
        .str()
        .unwrap()
        .into_iter()
        .map(|v| v.unwrap().to_string())
        .collect();

    // Count the number of removed rows
    let num_removed_rows = base_hash_indices.difference(&head_hash_indices).count();
    // log::debug!(
    //     "count_removed_rows got num_removed_rows {}",
    //     num_removed_rows
    // );
    Ok(num_removed_rows)
}

pub fn compute_new_row_indices(
    base_df: &DataFrame,
    head_df: &DataFrame,
) -> Result<(Vec<u32>, Vec<u32>), OxenError> {
    // Hash the rows
    let base_df = tabular::df_hash_rows(base_df.clone())?;
    let head_df = tabular::df_hash_rows(head_df.clone())?;

    log::debug!("diff_current got current hashes base_df {:?}", base_df);
    log::debug!("diff_current got current hashes head_df {:?}", head_df);

    let base_hash_indices: HashMap<String, u32> = base_df
        .column(constants::ROW_HASH_COL_NAME)
        .unwrap()
        .str()
        .unwrap()
        .into_iter()
        .enumerate()
        .map(|(i, v)| (v.unwrap().to_string(), i as u32))
        .collect();

    let head_hash_indices: HashMap<String, u32> = head_df
        .column(constants::ROW_HASH_COL_NAME)
        .unwrap()
        .str()
        .unwrap()
        .into_iter()
        .enumerate()
        .map(|(i, v)| (v.unwrap().to_string(), i as u32))
        .collect();

    // Added is all the row hashes that are in head that are not in base
    let mut added_indices: Vec<u32> = head_hash_indices
        .iter()
        .filter(|(hash, _indices)| !base_hash_indices.contains_key(*hash))
        .map(|(_hash, index_pair)| *index_pair)
        .collect();
    added_indices.sort(); // so is deterministic and returned in correct order

    // Removed is all the row hashes that are in base that are not in head
    let mut removed_indices: Vec<u32> = base_hash_indices
        .iter()
        .filter(|(hash, _indices)| !head_hash_indices.contains_key(*hash))
        .map(|(_hash, index_pair)| *index_pair)
        .collect();
    removed_indices.sort(); // so is deterministic and returned in correct order

    log::debug!("diff_current added_indices {:?}", added_indices.len());
    log::debug!("diff_current removed_indices {:?}", removed_indices.len());

    Ok((added_indices, removed_indices))
}

pub fn compute_new_rows(
    base_df: &DataFrame,
    head_df: &DataFrame,
    schema: &Schema,
) -> Result<DataFrameDiff, OxenError> {
    // Compute row indices
    let (added_indices, removed_indices) = compute_new_row_indices(base_df, head_df)?;

    // Take added from the current df
    let added_rows = if !added_indices.is_empty() {
        let opts = DFOpts::from_schema_columns(schema);
        let head_df = tabular::transform(head_df.clone(), opts)?;
        Some(tabular::take(head_df.lazy(), added_indices)?)
    } else {
        None
    };
    log::debug!("diff_current added_rows {:?}", added_rows);

    // Take removed from versioned df
    let removed_rows = if !removed_indices.is_empty() {
        let opts = DFOpts::from_schema_columns(schema);
        let base_df = tabular::transform(base_df.clone(), opts)?;
        Some(tabular::take(base_df.lazy(), removed_indices)?)
    } else {
        None
    };
    log::debug!("diff_current removed_rows {:?}", removed_rows);

    Ok(DataFrameDiff {
        head_schema: Some(schema.to_owned()),
        base_schema: Some(schema.to_owned()),
        added_rows,
        removed_rows,
        added_cols: None,
        removed_cols: None,
    })
}

pub fn compute_new_rows_proj(
    // the lowest common schema dataframes
    base_df: &DataFrame,
    head_df: &DataFrame,
    // the original dataframes
    proj_base_df: &DataFrame,
    proj_head_df: &DataFrame,
    // have to pass in the correct schemas to select the new rows
    base_schema: &Schema,
    head_schema: &Schema,
) -> Result<DataFrameDiff, OxenError> {
    // Compute row indices
    let (added_indices, removed_indices) = compute_new_row_indices(base_df, head_df)?;

    // Take added from the current df
    let added_rows = if !added_indices.is_empty() {
        let opts = DFOpts::from_schema_columns(head_schema);
        let proj_head_df = tabular::transform(proj_head_df.clone(), opts)?;
        Some(tabular::take(proj_head_df.lazy(), added_indices)?)
    } else {
        None
    };
    log::debug!("diff_current added_rows {:?}", added_rows);

    // Take removed from versioned df
    let removed_rows = if !removed_indices.is_empty() {
        let opts = DFOpts::from_schema_columns(base_schema);
        let proj_base_df = tabular::transform(proj_base_df.clone(), opts)?;
        Some(tabular::take(proj_base_df.lazy(), removed_indices)?)
    } else {
        None
    };
    log::debug!("diff_current removed_rows {:?}", removed_rows);

    Ok(DataFrameDiff {
        head_schema: Some(base_schema.to_owned()),
        base_schema: Some(head_schema.to_owned()),
        added_rows,
        removed_rows,
        added_cols: None,
        removed_cols: None,
    })
}

pub fn compute_new_columns_from_dfs(
    base_df: DataFrame,
    head_df: DataFrame,
    base_schema: &Schema,
    head_schema: &Schema,
) -> Result<DataFrameDiff, OxenError> {
    let added_fields = head_schema.added_fields(base_schema);
    let removed_fields = head_schema.removed_fields(base_schema);

    let added_cols = if !added_fields.is_empty() {
        let opts = DFOpts::from_columns(added_fields);
        let df_added = tabular::transform(head_df, opts)?;
        log::debug!("Got added col df: {}", df_added);
        if df_added.width() > 0 {
            Some(df_added)
        } else {
            None
        }
    } else {
        None
    };

    let removed_cols = if !removed_fields.is_empty() {
        let opts = DFOpts::from_columns(removed_fields);
        let df_removed = tabular::transform(base_df, opts)?;
        log::debug!("Got removed col df: {}", df_removed);
        if df_removed.width() > 0 {
            Some(df_removed)
        } else {
            None
        }
    } else {
        None
    };

    Ok(DataFrameDiff {
        head_schema: Some(base_schema.to_owned()),
        base_schema: Some(base_schema.to_owned()),
        added_rows: None,
        removed_rows: None,
        added_cols,
        removed_cols,
    })
}

pub fn diff_entries(
    repo: &LocalRepository,
    file_path: impl AsRef<Path>,
    base_entry: Option<FileNode>,
    base_commit: &Commit,
    head_entry: Option<FileNode>,
    head_commit: &Commit,
    df_opts: DFOpts,
) -> Result<DiffEntry, OxenError> {
    match repo.min_version() {
        MinOxenVersion::V0_10_0 => core::v0_10_0::diff::diff_entries(
            repo,
            base_entry,
            base_commit,
            head_entry,
            head_commit,
            df_opts,
        ),
        _ => core::v_latest::diff::diff_entries(
            repo,
            file_path,
            base_entry,
            base_commit,
            head_entry,
            head_commit,
            df_opts,
        ),
    }
}

// Filters out the entries that are not direct children of the provided dir, but
// still provides accurate recursive counts -
// TODO: can de-dup this with list_diff_entries somewhat
pub fn list_diff_entries_in_dir_top_level(
    repo: &LocalRepository,
    dir: PathBuf,
    base_commit: &Commit,
    head_commit: &Commit,
    page: usize,
    page_size: usize,
) -> Result<DiffEntriesCounts, OxenError> {
    match repo.min_version() {
        MinOxenVersion::V0_10_0 => core::v0_10_0::diff::list_diff_entries_in_dir_top_level(
            repo,
            dir,
            base_commit,
            head_commit,
            page,
            page_size,
        ),
        _ => core::v_latest::diff::list_diff_entries_in_dir_top_level(
            repo,
            dir,
            base_commit,
            head_commit,
            page,
            page_size,
        ),
    }
}

pub fn list_changed_dirs(
    repo: &LocalRepository,
    base_commit: &Commit,
    head_commit: &Commit,
) -> Result<Vec<(PathBuf, DiffEntryStatus)>, OxenError> {
    match repo.min_version() {
        MinOxenVersion::V0_10_0 => {
            core::v0_10_0::diff::list_changed_dirs(repo, base_commit, head_commit)
        }
        _ => core::v_latest::diff::list_changed_dirs(repo, base_commit, head_commit),
    }
}

pub fn cache_tabular_diff(
    repo: &LocalRepository,
    compare_id: &str,
    commit_entry_1: CommitEntry,
    commit_entry_2: CommitEntry,
    diff: &TabularDiff,
) -> Result<(), OxenError> {
    write_diff_commit_ids(
        repo,
        compare_id,
        &Some(commit_entry_1),
        &Some(commit_entry_2),
    )?;
    write_diff_df_cache(repo, compare_id, diff)?;
    write_diff_dupes(repo, compare_id, &diff.summary.dupes)?;

    Ok(())
}

pub fn delete_df_diff(repo: &LocalRepository, compare_id: &str) -> Result<(), OxenError> {
    let compare_dir = get_diff_dir(repo, compare_id);

    if compare_dir.exists() {
        log::debug!(
            "delete_df_compare() found compare_dir, deleting: {:?}",
            compare_dir
        );
        std::fs::remove_dir_all(&compare_dir)?;
    }
    Ok(())
}

fn write_diff_dupes(
    repo: &LocalRepository,
    compare_id: &str,
    dupes: &TabularDiffDupes,
) -> Result<(), OxenError> {
    let compare_dir = get_diff_dir(repo, compare_id);

    if !compare_dir.exists() {
        std::fs::create_dir_all(&compare_dir)?;
    }

    let dupes_path = compare_dir.join(DUPES_PATH);

    std::fs::write(dupes_path, serde_json::to_string(&dupes)?)?;

    Ok(())
}

// For a rollup summary presented alongside the diffs WITHIN a dir
pub fn get_dir_diff_entry(
    repo: &LocalRepository,
    dir: PathBuf,
    base_commit: &Commit,
    head_commit: &Commit,
) -> Result<Option<DiffEntry>, OxenError> {
    // Dir hashes db is cheaper to open than objects reader
    let base_dir_hashes_db_path = ObjectDBReader::dir_hashes_db_dir(&repo.path, &base_commit.id);
    let head_dir_hashes_db_path = ObjectDBReader::dir_hashes_db_dir(&repo.path, &head_commit.id);

    let base_dir_hashes_db: DBWithThreadMode<MultiThreaded> = DBWithThreadMode::open_for_read_only(
        &db::key_val::opts::default(),
        dunce::simplified(&base_dir_hashes_db_path),
        false,
    )?;

    let head_dir_hashes_db: DBWithThreadMode<MultiThreaded> = DBWithThreadMode::open_for_read_only(
        &db::key_val::opts::default(),
        dunce::simplified(&head_dir_hashes_db_path),
        false,
    )?;

    let maybe_base_dir_hash: Option<String> = path_db::get_entry(&base_dir_hashes_db, &dir)?;
    let maybe_head_dir_hash: Option<String> = path_db::get_entry(&head_dir_hashes_db, &dir)?;

    match (maybe_base_dir_hash, maybe_head_dir_hash) {
        (Some(base_dir_hash), Some(head_dir_hash)) => {
            let base_dir_hash = base_dir_hash.to_string();
            let head_dir_hash = head_dir_hash.to_string();

            if base_dir_hash == head_dir_hash {
                Ok(None)
            } else {
                Ok(Some(DiffEntry::from_dir(
                    repo,
                    Some(&dir),
                    base_commit,
                    Some(&dir),
                    head_commit,
                    DiffEntryStatus::Modified,
                )?))
            }
        }
        (None, Some(_)) => Ok(Some(DiffEntry::from_dir(
            repo,
            None,
            base_commit,
            Some(&dir),
            head_commit,
            DiffEntryStatus::Added,
        )?)),
        (Some(_), None) => Ok(Some(DiffEntry::from_dir(
            repo,
            Some(&dir),
            base_commit,
            None,
            head_commit,
            DiffEntryStatus::Removed,
        )?)),
        (None, None) => Err(OxenError::basic_str(
            "Could not calculate dir diff tree: dir does not exist in either commit.",
        )),
    }
}

pub fn get_cached_diff(
    repo: &LocalRepository,
    compare_id: &str,
    compare_entry_1: Option<CommitEntry>,
    compare_entry_2: Option<CommitEntry>,
) -> Result<Option<DiffResult>, OxenError> {
    // Check if commits have cahnged since LEFT and RIGHT files were last cached
    let (cached_left_id, cached_right_id) = get_diff_commit_ids(repo, compare_id)?;

    // If commits cache files do not exist or have changed since last hash (via branch name) then return None to recompute
    if cached_left_id.is_none() || cached_right_id.is_none() {
        return Ok(None);
    }

    if compare_entry_1.is_none() || compare_entry_2.is_none() {
        return Ok(None);
    }

    // Checked these above
    let left_entry = compare_entry_1.unwrap();
    let right_entry = compare_entry_2.unwrap();

    // TODO this should be cached
    let left_full_df = tabular::read_df(
        repositories::revisions::get_version_file_from_commit_id(
            repo,
            left_entry.commit_id,
            &left_entry.path,
        )?,
        DFOpts::empty(),
    )?;
    let right_full_df = tabular::read_df(
        repositories::revisions::get_version_file_from_commit_id(
            repo,
            right_entry.commit_id,
            &right_entry.path,
        )?,
        DFOpts::empty(),
    )?;

    let schema_diff = TabularSchemaDiff::from_schemas(
        &Schema::from_polars(&left_full_df.schema()),
        &Schema::from_polars(&right_full_df.schema()),
    )?;

    let diff_df = tabular::read_df(get_diff_cache_path(repo, compare_id), DFOpts::empty())?;

    let schemas = TabularDiffSchemas {
        left: Schema::from_polars(&left_full_df.schema()),
        right: Schema::from_polars(&right_full_df.schema()),
        diff: Schema::from_polars(&diff_df.schema()),
    };

    let row_mods = AddRemoveModifyCounts::from_diff_df(&diff_df)?;

    let tab_diff_summary = TabularDiffSummary {
        schemas,
        modifications: TabularDiffMods {
            row_counts: row_mods,
            col_changes: schema_diff,
        },
        dupes: read_dupes(repo, compare_id)?,
    };

    let diff_results = TabularDiff {
        summary: tab_diff_summary,
        // Don't have or need server-updated keys, targets, display on cache hit
        parameters: TabularDiffParameters::empty(),
        contents: diff_df,
    };

    Ok(Some(DiffResult::Tabular(diff_results)))
}

fn read_dupes(repo: &LocalRepository, compare_id: &str) -> Result<TabularDiffDupes, OxenError> {
    let compare_dir = get_diff_dir(repo, compare_id);
    let dupes_path = compare_dir.join(DUPES_PATH);

    if !dupes_path.exists() {
        return Ok(TabularDiffDupes::empty());
    }

    let dupes: TabularDiffDupes = serde_json::from_str(&std::fs::read_to_string(dupes_path)?)?;

    Ok(dupes)
}
// Abbreviated version for when summary is known (e.g. computing top-level self node of an already-calculated dir diff)
pub fn get_dir_diff_entry_with_summary(
    repo: &LocalRepository,
    dir: PathBuf,
    base_commit: &Commit,
    head_commit: &Commit,
    summary: GenericDiffSummary,
) -> Result<Option<DiffEntry>, OxenError> {
<<<<<<< HEAD
    match repo.min_version() {
        MinOxenVersion::V0_10_0 => core::v0_10_0::diff::get_dir_diff_entry_with_summary(
=======
    // Dir hashes db is cheaper to open than objects reader
    let base_dir_hashes_db_path = ObjectDBReader::dir_hashes_db_dir(&repo.path, &base_commit.id);
    let head_dir_hashes_db_path = ObjectDBReader::dir_hashes_db_dir(&repo.path, &head_commit.id);

    let base_dir_hashes_db: DBWithThreadMode<MultiThreaded> = DBWithThreadMode::open_for_read_only(
        &db::key_val::opts::default(),
        dunce::simplified(&base_dir_hashes_db_path),
        false,
    )?;

    let head_dir_hashes_db: DBWithThreadMode<MultiThreaded> = DBWithThreadMode::open_for_read_only(
        &db::key_val::opts::default(),
        dunce::simplified(&head_dir_hashes_db_path),
        false,
    )?;

    let maybe_base_dir_hash: Option<String> = path_db::get_entry(&base_dir_hashes_db, &dir)?;
    let maybe_head_dir_hash: Option<String> = path_db::get_entry(&head_dir_hashes_db, &dir)?;

    match (maybe_base_dir_hash, maybe_head_dir_hash) {
        (Some(base_dir_hash), Some(head_dir_hash)) => {
            let base_dir_hash = base_dir_hash.to_string();
            let head_dir_hash = head_dir_hash.to_string();

            if base_dir_hash == head_dir_hash {
                Ok(None)
            } else {
                Ok(Some(DiffEntry::from_dir_with_summary(
                    repo,
                    Some(&dir),
                    base_commit,
                    Some(&dir),
                    head_commit,
                    summary,
                    DiffEntryStatus::Modified,
                )?))
            }
        }
        (None, Some(_)) => Ok(Some(DiffEntry::from_dir_with_summary(
>>>>>>> c15f738b
            repo,
            None,
            base_commit,
            Some(&dir),
            head_commit,
            summary,
<<<<<<< HEAD
        ),
        _ => core::v_latest::diff::get_dir_diff_entry_with_summary(
=======
            DiffEntryStatus::Added,
        )?)),
        (Some(_), None) => Ok(Some(DiffEntry::from_dir_with_summary(
>>>>>>> c15f738b
            repo,
            Some(&dir),
            base_commit,
            None,
            head_commit,
            summary,
            DiffEntryStatus::Removed,
        )?)),
        (None, None) => Err(OxenError::basic_str(
            "Could not calculate dir diff tree: dir does not exist in either commit.",
        )),
    }
}

pub fn list_diff_entries(
    repo: &LocalRepository,
    base_commit: &Commit,
    head_commit: &Commit,
    dir: PathBuf,
    page: usize,
    page_size: usize,
) -> Result<DiffEntriesCounts, OxenError> {
    match repo.min_version() {
        MinOxenVersion::V0_10_0 => core::v0_10_0::diff::list_diff_entries(
            repo,
            base_commit,
            head_commit,
            dir,
            page,
            page_size,
        ),
        _ => core::v_latest::diff::list_diff_entries(
            repo,
            base_commit,
            head_commit,
            dir,
            page,
            page_size,
        ),
    }
}

fn write_diff_df_cache(
    repo: &LocalRepository,
    compare_id: &str,
    diff: &TabularDiff,
) -> Result<(), OxenError> {
    let compare_dir = get_diff_dir(repo, compare_id);
    if !compare_dir.exists() {
        std::fs::create_dir_all(&compare_dir)?;
    }
    // TODO: Expensive clone
    let mut df = diff.contents.clone();

    log::debug!("getting diff cache path");
    let diff_path = get_diff_cache_path(repo, compare_id);
    log::debug!("about to create at path {:?}", diff_path);
    tabular::write_df(&mut df, &diff_path)?;
    Ok(())
}

fn get_diff_commit_ids(
    repo: &LocalRepository,
    compare_id: &str,
) -> Result<(Option<String>, Option<String>), OxenError> {
    let compare_dir = get_diff_dir(repo, compare_id);

    if !compare_dir.exists() {
        return Ok((None, None));
    }

    let left_path = compare_dir.join(LEFT_COMPARE_COMMIT);
    let right_path = compare_dir.join(RIGHT_COMPARE_COMMIT);

    // Should exist together or not at all, but recalculate if for some reaosn one not present
    if !left_path.exists() || !right_path.exists() {
        return Ok((None, None));
    }

    let left_id = std::fs::read_to_string(left_path)?;
    let right_id = std::fs::read_to_string(right_path)?;

    Ok((Some(left_id), Some(right_id)))
}
fn write_diff_commit_ids(
    repo: &LocalRepository,
    compare_id: &str,
    left_entry: &Option<CommitEntry>,
    right_entry: &Option<CommitEntry>,
) -> Result<(), OxenError> {
    let compare_dir = get_diff_dir(repo, compare_id);

    if !compare_dir.exists() {
        std::fs::create_dir_all(&compare_dir)?;
    }

    let left_path = compare_dir.join(LEFT_COMPARE_COMMIT);
    let right_path = compare_dir.join(RIGHT_COMPARE_COMMIT);

    if let Some(commit_entry) = left_entry {
        let left_id = &commit_entry.commit_id;
        std::fs::write(left_path, left_id)?;
    }

    if let Some(commit_entry) = right_entry {
        let right_id = &commit_entry.commit_id;
        std::fs::write(right_path, right_id)?;
    }

    Ok(())
}

// TODO: linear scan is not the most efficient way to do this
pub fn get_add_remove_modify_counts(entries: &[DiffEntry]) -> AddRemoveModifyCounts {
    let mut added = 0;
    let mut removed = 0;
    let mut modified = 0;
    for entry in entries {
        if entry.is_dir {
            continue;
        }

        match DiffEntryStatus::from_str(&entry.status).unwrap() {
            DiffEntryStatus::Added => added += 1,
            DiffEntryStatus::Removed => removed += 1,
            DiffEntryStatus::Modified => modified += 1,
        }
    }
    AddRemoveModifyCounts {
        added,
        removed,
        modified,
    }
}

fn get_diff_cache_path(repo: &LocalRepository, compare_id: &str) -> PathBuf {
    let compare_dir = get_diff_dir(repo, compare_id);
    compare_dir.join("diff.parquet")
}

pub fn get_diff_dir(repo: &LocalRepository, compare_id: &str) -> PathBuf {
    util::fs::oxen_hidden_dir(&repo.path)
        .join(CACHE_DIR)
        .join(COMPARES_DIR)
        .join(compare_id)
}

#[cfg(test)]
mod tests {
    use std::path::Path;
    use std::path::PathBuf;

    use crate::error::OxenError;
    use crate::model::diff::diff_entry_status::DiffEntryStatus;
    use crate::opts::RmOpts;
    use crate::repositories;
    use crate::test;
    use crate::util;

    use polars::lazy::dsl::{col, lit};
    use polars::lazy::frame::IntoLazy;

    use crate::constants::DIFF_STATUS_COL;
    use crate::model::diff::{ChangeType, DiffResult};
    use crate::model::entry::commit_entry::CommitPath;

    #[test]
    fn test_diff_entries_add_multiple() -> Result<(), OxenError> {
        test::run_bounding_box_csv_repo_test_fully_committed(|repo| {
            // get og commit
            let base_commit = repositories::commits::head_commit(&repo)?;

            // add a new file
            let hello_file = repo.path.join("Hello.txt");
            let world_file = repo.path.join("World.txt");
            test::write_txt_file_to_path(&hello_file, "Hello")?;
            test::write_txt_file_to_path(&world_file, "World")?;

            repositories::add(&repo, &hello_file)?;
            repositories::add(&repo, &world_file)?;
            let head_commit = repositories::commit(&repo, "Adding two files")?;

            let entries = repositories::diffs::list_diff_entries(
                &repo,
                &base_commit,
                &head_commit,
                PathBuf::from(""),
                0,
                10,
            )?;
            let entries = entries.entries;
            assert_eq!(2, entries.len());
            assert_eq!(DiffEntryStatus::Added.to_string(), entries[0].status);
            assert_eq!(DiffEntryStatus::Added.to_string(), entries[1].status);

            Ok(())
        })
    }

    #[test]
    fn test_diff_entries_modify_one_tabular() -> Result<(), OxenError> {
        test::run_bounding_box_csv_repo_test_fully_committed(|repo| {
            let bbox_filename = Path::new("annotations")
                .join("train")
                .join("bounding_box.csv");
            let bbox_file = repo.path.join(bbox_filename);

            // get og commit
            let base_commit = repositories::commits::head_commit(&repo)?;

            // Remove a row
            let bbox_file = test::modify_txt_file(
                bbox_file,
                r"
file,label,min_x,min_y,width,height
train/dog_1.jpg,dog,101.5,32.0,385,330
train/dog_2.jpg,dog,7.0,29.5,246,247
train/cat_2.jpg,cat,30.5,44.0,333,396
",
            )?;

            repositories::add(&repo, bbox_file)?;
            let head_commit = repositories::commit(&repo, "Removing a row from train bbox data")?;

            let entries = repositories::diffs::list_diff_entries(
                &repo,
                &base_commit,
                &head_commit,
                PathBuf::from(""),
                0,
                10,
            )?;
            let entries = entries.entries;
            // Recursively marks parent dirs as modified
            assert_eq!(3, entries.len());
            for entry in entries.iter() {
                println!("==================");
                println!("entry {:?}", entry);
                println!("==================");
                assert_eq!(DiffEntryStatus::Modified.to_string(), entry.status);
            }

            Ok(())
        })
    }

    #[tokio::test]
    async fn test_diff_entries_remove_one_tabular_file() -> Result<(), OxenError> {
        test::run_bounding_box_csv_repo_test_fully_committed_async(|repo| async move {
            let bbox_filename = Path::new("annotations")
                .join("train")
                .join("bounding_box.csv");
            let bbox_file = repo.path.join(&bbox_filename);

            // get og commit
            let base_commit = repositories::commits::head_commit(&repo)?;

            // Remove the file
            util::fs::remove_file(bbox_file)?;

            let opts = RmOpts::from_path(&bbox_filename);
            repositories::rm(&repo, &opts)?;
            let head_commit = repositories::commit(&repo, "Removing a the training data file")?;
            let entries = repositories::diffs::list_diff_entries(
                &repo,
                &base_commit,
                &head_commit,
                PathBuf::from(""),
                0,
                10,
            )?;

            let entries = entries.entries;
            for entry in entries.iter().enumerate() {
                println!("entry {}: {:?}", entry.0, entry.1);
            }

            // There should be 2 modifications (directories) and 1 removal (file)
            assert_eq!(3, entries.len());

            // Find the entry named "annotations" and check that it's modified
            let annotations_entry = entries.iter().find(|entry| entry.filename == "annotations");
            assert!(annotations_entry.is_some());
            assert_eq!(
                annotations_entry.unwrap().status,
                DiffEntryStatus::Modified.to_string()
            );
            println!("CHECK HERE");
            println!("entries: {entries:?}");

            // Ensure the filename is correct across operating systems
            let annotations_path = Path::new("annotations").join(Path::new("train"));
            let annotations_filename = annotations_path.to_str().unwrap();

            // Check that "annotations/train" is modified
            let annotations_train_entry = entries
                .iter()
                .find(|entry| entry.filename == annotations_filename);
            assert!(annotations_train_entry.is_some());
            assert_eq!(
                annotations_train_entry.unwrap().status,
                DiffEntryStatus::Modified.to_string()
            );

            // Check that "annotations/train/bounding_box.csv" is removed
            println!("ROUNT #");
            println!("entries: {entries:?}");

            let bounding_box_path = Path::new("annotations")
                .join(Path::new("train"))
                .join(Path::new("bounding_box.csv"));
            let bounding_box_filename = bounding_box_path.to_str().unwrap();

            let bounding_box_entry = entries
                .iter()
                .find(|entry| entry.filename == bounding_box_filename);
            assert!(bounding_box_entry.is_some());
            assert_eq!(
                bounding_box_entry.unwrap().status,
                DiffEntryStatus::Removed.to_string()
            );

            Ok(())
        })
        .await
    }

    #[tokio::test]
    async fn test_diff_get_add_remove_modify_counts() -> Result<(), OxenError> {
        test::run_bounding_box_csv_repo_test_fully_committed_async(|repo| async move {
            // Get initial commit
            let base_commit = repositories::commits::head_commit(&repo)?;
            // Add two files
            let hello_file = repo.path.join("Hello.txt");
            let world_file = repo.path.join("World.txt");
            test::write_txt_file_to_path(&hello_file, "Hello")?;
            test::write_txt_file_to_path(&world_file, "World")?;

            repositories::add(&repo, &hello_file)?;
            repositories::add(&repo, &world_file)?;
            repositories::commit(&repo, "Removing a row from train bbox data")?;

            let bbox_filename = Path::new("annotations")
                .join("train")
                .join("bounding_box.csv");
            let bbox_file = repo.path.join(&bbox_filename);

            // Remove the file
            util::fs::remove_file(bbox_file)?;

            let opts = RmOpts::from_path(&bbox_filename);
            repositories::rm(&repo, &opts)?;
            let head_commit = repositories::commit(&repo, "Removing a the training data file")?;

            let entries = repositories::diffs::list_diff_entries(
                &repo,
                &base_commit,
                &head_commit,
                PathBuf::from(""),
                0,
                10,
            )?;
            let entries = entries.entries;
            for entry in entries.iter().enumerate() {
                println!("entry {}: {:?}", entry.0, entry.1);
            }

            let counts = repositories::diffs::get_add_remove_modify_counts(&entries);

            assert_eq!(5, entries.len());
            assert_eq!(2, counts.added);
            assert_eq!(1, counts.removed);

            Ok(())
        })
        .await
    }

    #[tokio::test]
    async fn test_diff_entries_in_dir_at_root() -> Result<(), OxenError> {
        test::run_bounding_box_csv_repo_test_fully_committed_async(|repo| async move {
            let bbox_filename = Path::new("annotations")
                .join("train")
                .join("bounding_box.csv");
            let bbox_file = repo.path.join(&bbox_filename);

            let new_bbox_filename = Path::new("annotations")
                .join("train")
                .join("new_bounding_box.csv");
            let new_bbox_file = repo.path.join(&new_bbox_filename);

            let new_root_filename = Path::new("READMENOW.md");

            let new_root_file = repo.path.join(new_root_filename);

            let add_dir = PathBuf::from("annotations").join("schmannotations");
            let add_dir_added_file = PathBuf::from("annotations")
                .join("schmannotations")
                .join("added_file.txt");

            let add_root_dir = PathBuf::from("not_annotations");
            let add_root_dir_added_file = PathBuf::from("not_annotations").join("added_file.txt");

            util::fs::create_dir_all(repo.path.join(add_dir))?;
            util::fs::create_dir_all(repo.path.join(add_root_dir))?;

            test::write_txt_file_to_path(&new_root_file, "Hello,world")?;
            test::write_txt_file_to_path(&new_bbox_file, "Hello,world")?;
            test::write_txt_file_to_path(repo.path.join(add_dir_added_file), "Hello,world!!")?;
            test::write_txt_file_to_path(repo.path.join(add_root_dir_added_file), "Hello,world!!")?;

            // get og commit
            let base_commit = repositories::commits::head_commit(&repo)?;

            // Remove the file
            util::fs::remove_file(bbox_file)?;

            let opts = RmOpts::from_path(&bbox_filename);
            repositories::rm(&repo, &opts)?;
            repositories::add(&repo, &repo.path)?;
            let head_commit = repositories::commit(&repo, "Removing a the training data file")?;
            let entries = repositories::diffs::list_diff_entries_in_dir_top_level(
                &repo,
                PathBuf::from(""),
                &base_commit,
                &head_commit,
                0,
                10,
            )?;

            let entries = entries.entries;

            let annotation_diff_entries = repositories::diffs::list_diff_entries_in_dir_top_level(
                &repo,
                PathBuf::from("annotations"),
                &base_commit,
                &head_commit,
                0,
                10,
            )?;

            // We should have...
            // 1. A modification in the `annotations` directory
            // 2. The addition of the README.md file
            log::debug!("Got entries: {:?}", entries);

            assert_eq!(3, entries.len());

            assert_eq!(entries[0].status, DiffEntryStatus::Modified.to_string());
            assert_eq!(entries[1].status, DiffEntryStatus::Added.to_string());
            assert_eq!(entries[2].status, DiffEntryStatus::Added.to_string());

            // 1. Schmannotations dir added
            // 2. Train dir modified

            log::debug!(
                "Got annotation_diff_entries: {:?}",
                annotation_diff_entries.entries
            );

            assert_eq!(2, annotation_diff_entries.entries.len());

            assert_eq!(
                annotation_diff_entries.entries[0].status,
                DiffEntryStatus::Added.to_string()
            );
            assert_eq!(
                annotation_diff_entries.entries[1].status,
                DiffEntryStatus::Modified.to_string()
            );

            Ok(())
        })
        .await
    }

    #[tokio::test]
    async fn test_diff_entries_remove_one_tabular_in_dir() -> Result<(), OxenError> {
        test::run_bounding_box_csv_repo_test_fully_committed_async(|repo| async move {
            let bbox_filename = Path::new("annotations")
                .join("train")
                .join("bounding_box.csv");
            let bbox_file = repo.path.join(&bbox_filename);

            // get og commit
            let base_commit = repositories::commits::head_commit(&repo)?;

            // Remove the file
            util::fs::remove_file(bbox_file)?;

            let opts = RmOpts::from_path(&bbox_filename);
            repositories::rm(&repo, &opts)?;
            let head_commit = repositories::commit(&repo, "Removing a the training data file")?;
            let entries = repositories::diffs::list_diff_entries_in_dir_top_level(
                &repo,
                PathBuf::from(""),
                &base_commit,
                &head_commit,
                0,
                10,
            )?;

            println!("counts: {:?}", entries.counts);

            // Make sure there is one removed file in the counts
            assert_eq!(0, entries.counts.added);
            assert_eq!(1, entries.counts.removed);
            assert_eq!(0, entries.counts.modified);

            let entries = entries.entries;
            for entry in entries.iter().enumerate() {
                println!("entry {}: {:?}", entry.0, entry.1);
            }

            // We are just listing top level entries, so only one directory
            assert_eq!(1, entries.len());

            // Dir is modified because a child was removed
            assert_eq!(entries[0].status, DiffEntryStatus::Modified.to_string());

            Ok(())
        })
        .await
    }

    #[test]
    fn test_diff_txt_files() -> Result<(), OxenError> {
        test::run_empty_dir_test(|dir| {
            let file1 = dir.join("file1.txt");
            let file2 = dir.join("file2.txt");

            util::fs::write_to_path(&file1, "hello\nhi\nhow are you?")?;
            util::fs::write_to_path(&file2, "hello\nhi\nhow are you doing?")?;

            let diff =
                repositories::diffs::diff(&file1, Some(file2), vec![], vec![], None, None, None)?;

            match diff {
                DiffResult::Text(result) => {
                    let lines = result.lines;

                    for line in &lines {
                        println!("{:?}", line);
                    }

                    assert_eq!(lines.len(), 4);

                    // should be 2 unchanged
                    assert_eq!(lines[0].modification, ChangeType::Unchanged);
                    assert_eq!(&lines[0].text, "hello");
                    assert_eq!(lines[1].modification, ChangeType::Unchanged);
                    assert_eq!(&lines[1].text, "hi");
                    // 1 removed
                    assert_eq!(lines[2].modification, ChangeType::Removed);
                    assert_eq!(&lines[2].text, "how are you?");
                    // 1 added
                    assert_eq!(lines[3].modification, ChangeType::Added);
                    assert_eq!(&lines[3].text, "how are you doing?");
                }
                _ => panic!("expected text result"),
            }

            Ok(())
        })
    }

    #[tokio::test]
    async fn test_compare_one_added_one_removed_no_keys_no_targets() -> Result<(), OxenError> {
        test::run_empty_local_repo_test_async(|repo| async move {
            let csv1 = "a,b,c\n1,2,3\n4,5,6\n";
            let csv2 = "a,b,c\n1,2,3\n4,5,2\n";

            let path_1 = PathBuf::from("file1.csv");
            let path_2 = PathBuf::from("file2.csv");

            // Write to file
            tokio::fs::write(repo.path.join(&path_1), csv1).await?;
            tokio::fs::write(repo.path.join(&path_2), csv2).await?;

            repositories::add(&repo, repo.path.clone())?;

            let commit = repositories::commit(&repo, "two files")?;

            let c1 = CommitPath {
                commit: Some(commit.clone()),
                path: path_1.clone(),
            };

            let c2 = CommitPath {
                commit: Some(commit.clone()),
                path: path_2.clone(),
            };

            let compare_result =
                repositories::diffs::diff_commits(&repo, c1, c2, vec![], vec![], vec![])?;

            let diff_col = DIFF_STATUS_COL;
            match compare_result {
                DiffResult::Tabular(result) => {
                    let df = result.contents;
                    assert_eq!(df.height(), 2);
                    assert_eq!(df.width(), 4); // 3 (inferred) key columns + diff status
                    let added_df = df
                        .clone()
                        .lazy()
                        .filter(col(diff_col).eq(lit("added")))
                        .collect()?;
                    let removed_df = df
                        .lazy()
                        .filter(col(diff_col).eq(lit("removed")))
                        .collect()?;
                    assert_eq!(added_df.height(), 1);
                    assert_eq!(removed_df.height(), 1);
                }
                _ => panic!("expected tabular result"),
            }

            Ok(())
        })
        .await
    }
    #[tokio::test]
    async fn test_compare_all_types_with_keys_and_targets() -> Result<(), OxenError> {
        test::run_empty_local_repo_test_async(|repo| async move {
            // Keying on "a" and "b" with target "c"
            // Removed: -> 5,6 and 7,8
            // Added: 9,10
            // Modified: 3,4 (1 -> 1234)
            // Unchanged: 1,2 (not included)

            let csv1 = "a,b,c\n1,2,1\n3,4,1\n5,6,1\n7,8,1";
            let csv2 = "a,b,c\n1,2,1\n3,4,1234\n9,10,1";

            let path_1 = PathBuf::from("file1.csv");
            let path_2 = PathBuf::from("file2.csv");

            // Write to file
            tokio::fs::write(repo.path.join(&path_1), csv1).await?;
            tokio::fs::write(repo.path.join(&path_2), csv2).await?;

            repositories::add(&repo, repo.path.clone())?;

            let commit = repositories::commit(&repo, "two files")?;

            let c1 = CommitPath {
                commit: Some(commit.clone()),
                path: path_1.clone(),
            };

            let c2 = CommitPath {
                commit: Some(commit.clone()),
                path: path_2.clone(),
            };

            let compare_result = repositories::diffs::diff_commits(
                &repo,
                c1,
                c2,
                vec!["a".to_string(), "b".to_string()],
                vec!["c".to_string()],
                vec![],
            )?;

            let diff_col = DIFF_STATUS_COL;
            match compare_result {
                DiffResult::Tabular(result) => {
                    let df = result.contents;
                    assert_eq!(df.height(), 4);
                    assert_eq!(df.width(), 5); // 2 key columns, 1 target column * 2 views each, and diff status
                    let added_df = df
                        .clone()
                        .lazy()
                        .filter(col(diff_col).eq(lit("added")))
                        .collect()?;
                    let removed_df = df
                        .clone()
                        .lazy()
                        .filter(col(diff_col).eq(lit("removed")))
                        .collect()?;
                    let modified_df = df
                        .lazy()
                        .filter(col(diff_col).eq(lit("modified")))
                        .collect()?;
                    assert_eq!(added_df.height(), 1);
                    assert_eq!(removed_df.height(), 2);
                    assert_eq!(modified_df.height(), 1);
                }
                _ => panic!("expected tabular result"),
            }

            Ok(())
        })
        .await
    }

    #[tokio::test]
    async fn test_compare_all_types_with_keys_and_same_targets() -> Result<(), OxenError> {
        test::run_empty_local_repo_test_async(|repo| async move {
            // If all the targets are 1 - aka, using targets but none are unchanged, we want to make sure that
            // the column namings of .left and .right are consistently handled

            let csv1 = "a,b,c\n1,2,1\n3,4,1\n5,6,1\n7,8,1";
            let csv2 = "a,b,c\n1,2,1\n3,4,1\n9,10,1";

            let path_1 = PathBuf::from("file1.csv");
            let path_2 = PathBuf::from("file2.csv");

            // Write to file
            tokio::fs::write(repo.path.join(&path_1), csv1).await?;
            tokio::fs::write(repo.path.join(&path_2), csv2).await?;

            repositories::add(&repo, repo.path.clone())?;

            let commit = repositories::commit(&repo, "two files")?;

            let c1 = CommitPath {
                commit: Some(commit.clone()),
                path: path_1.clone(),
            };

            let c2 = CommitPath {
                commit: Some(commit.clone()),
                path: path_2.clone(),
            };

            let compare_result = repositories::diffs::diff_commits(
                &repo,
                c1,
                c2,
                vec!["a".to_string(), "b".to_string()],
                vec!["c".to_string()],
                vec![],
            )?;

            let diff_col = DIFF_STATUS_COL;
            match compare_result {
                DiffResult::Tabular(result) => {
                    let df = result.contents;
                    assert_eq!(df.height(), 3);
                    assert_eq!(df.width(), 5); // 2 key columns, 1 target column * 2 views each, and diff status
                    let added_df = df
                        .clone()
                        .lazy()
                        .filter(col(diff_col).eq(lit("added")))
                        .collect()?;
                    let removed_df = df
                        .clone()
                        .lazy()
                        .filter(col(diff_col).eq(lit("removed")))
                        .collect()?;
                    let modified_df = df
                        .lazy()
                        .filter(col(diff_col).eq(lit("modified")))
                        .collect()?;
                    assert_eq!(added_df.height(), 1);
                    assert_eq!(removed_df.height(), 2);
                    assert_eq!(modified_df.height(), 0);
                }
                _ => panic!("expected tabular result"),
            }

            Ok(())
        })
        .await
    }

    #[tokio::test]
    async fn test_compare_same_files_with_targets() -> Result<(), OxenError> {
        if std::env::consts::OS == "windows" {
            return Ok(());
        }
        test::run_empty_local_repo_test_async(|repo| async move {
            let csv1 = "a,b,c,d\n1,2,3,4\n4,5,6,7\n";
            let csv2 = "a,b,c,d\n1,2,3,4\n4,5,6,7\n";

            let path_1 = PathBuf::from("file1.csv");
            let path_2 = PathBuf::from("file2.csv");

            // Write to file
            tokio::fs::write(repo.path.join(&path_1), csv1).await?;
            tokio::fs::write(repo.path.join(&path_2), csv2).await?;

            repositories::add(&repo, repo.path.clone())?;

            let commit = repositories::commit(&repo, "two files")?;

            let c1 = CommitPath {
                commit: Some(commit.clone()),
                path: path_1.clone(),
            };

            let c2 = CommitPath {
                commit: Some(commit.clone()),
                path: path_2.clone(),
            };

            let compare_result = repositories::diffs::diff_commits(
                &repo,
                c1,
                c2,
                vec!["a".to_string(), "b".to_string()],
                vec!["c".to_string(), "d".to_string()],
                vec![],
            )?;

            // Should return empty df
            let diff_col = DIFF_STATUS_COL;
            match compare_result {
                DiffResult::Tabular(result) => {
                    let df = result.contents;
                    assert_eq!(df.height(), 0);
                    assert_eq!(df.width(), 7); // 2 key columns, 2 targets * 2(right+left) + diff status
                    let added_df = df
                        .clone()
                        .lazy()
                        .filter(col(diff_col).eq(lit("added")))
                        .collect()?;
                    let removed_df = df
                        .clone()
                        .lazy()
                        .filter(col(diff_col).eq(lit("removed")))
                        .collect()?;
                    let modified_df = df
                        .lazy()
                        .filter(col(diff_col).eq(lit("modified")))
                        .collect()?;
                    assert_eq!(added_df.height(), 0);
                    assert_eq!(removed_df.height(), 0);
                    assert_eq!(modified_df.height(), 0);
                }
                _ => panic!("expected tabular result"),
            }

            Ok(())
        })
        .await
    }

    #[tokio::test]
    async fn compare_no_keys_no_targets_added_column() -> Result<(), OxenError> {
        test::run_empty_local_repo_test_async(|repo| async move {
            let csv1 = "a,b,c,d\n1,2,3,4\n4,5,6,7\n8,7,6,5";
            let csv2 = "a,b,c,d,e\n1,2,3,4,5\n4,5,6,7,8\n9,8,7,6,5";
            // 2 modified (added row) 1 added 1 removed

            let path_1 = PathBuf::from("file1.csv");
            let path_2 = PathBuf::from("file2.csv");

            // Write to file
            tokio::fs::write(repo.path.join(&path_1), csv1).await?;
            tokio::fs::write(repo.path.join(&path_2), csv2).await?;

            repositories::add(&repo, repo.path.clone())?;

            let commit = repositories::commit(&repo, "two files")?;

            let c1 = CommitPath {
                commit: Some(commit.clone()),
                path: path_1.clone(),
            };

            let c2 = CommitPath {
                commit: Some(commit.clone()),
                path: path_2.clone(),
            };

            let compare_result =
                repositories::diffs::diff_commits(&repo, c1, c2, vec![], vec![], vec![])?;

            // Should return empty df
            let diff_col = DIFF_STATUS_COL;
            match compare_result {
                DiffResult::Tabular(result) => {
                    let df = result.contents;
                    assert_eq!(df.height(), 4);
                    let added_df = df
                        .clone()
                        .lazy()
                        .filter(col(diff_col).eq(lit("added")))
                        .collect()?;
                    let removed_df = df
                        .clone()
                        .lazy()
                        .filter(col(diff_col).eq(lit("removed")))
                        .collect()?;
                    let modified_df = df
                        .lazy()
                        .filter(col(diff_col).eq(lit("modified")))
                        .collect()?;
                    assert_eq!(added_df.height(), 1);
                    assert_eq!(removed_df.height(), 1);
                    assert_eq!(modified_df.height(), 2);
                }
                _ => panic!("expected tabular result"),
            }

            Ok(())
        })
        .await
    }

    #[tokio::test]
    async fn test_compare_keys_no_targets_implies_modified() -> Result<(), OxenError> {
        test::run_empty_local_repo_test_async(|repo| async move {
            // We'll key on a, b, and c.
            // D will then be an implicit target bc it's a shared column
            // (1 added, 1 removed, 1 modified)
            let csv1 = "a,b,c,d\n1,2,3,4\n4,5,6,7\n0,0,0,0\n";
            let csv2 = "a,b,c,d\n1,2,3,4\n4,5,6,8\n1,1,1,1\n";

            let path_1 = PathBuf::from("file1.csv");
            let path_2 = PathBuf::from("file2.csv");

            // Write to file
            tokio::fs::write(repo.path.join(&path_1), csv1).await?;
            tokio::fs::write(repo.path.join(&path_2), csv2).await?;

            repositories::add(&repo, repo.path.clone())?;

            let commit = repositories::commit(&repo, "two files")?;

            let c1 = CommitPath {
                commit: Some(commit.clone()),
                path: path_1.clone(),
            };

            let c2 = CommitPath {
                commit: Some(commit.clone()),
                path: path_2.clone(),
            };

            let compare_result = repositories::diffs::diff_commits(
                &repo,
                c1,
                c2,
                vec!["a".to_string(), "b".to_string(), "c".to_string()],
                vec![],
                vec![],
            )?;

            // Should return empty df
            let diff_col = DIFF_STATUS_COL;
            match compare_result {
                DiffResult::Tabular(result) => {
                    let df = result.contents;
                    assert_eq!(df.height(), 3);
                    let added_df = df
                        .clone()
                        .lazy()
                        .filter(col(diff_col).eq(lit("added")))
                        .collect()?;
                    let removed_df = df
                        .clone()
                        .lazy()
                        .filter(col(diff_col).eq(lit("removed")))
                        .collect()?;
                    let modified_df = df
                        .lazy()
                        .filter(col(diff_col).eq(lit("modified")))
                        .collect()?;
                    assert_eq!(added_df.height(), 1);
                    assert_eq!(removed_df.height(), 1);
                    assert_eq!(modified_df.height(), 1);
                }
                _ => panic!("expected tabular result"),
            }

            Ok(())
        })
        .await
    }
}<|MERGE_RESOLUTION|>--- conflicted
+++ resolved
@@ -982,10 +982,6 @@
     head_commit: &Commit,
     summary: GenericDiffSummary,
 ) -> Result<Option<DiffEntry>, OxenError> {
-<<<<<<< HEAD
-    match repo.min_version() {
-        MinOxenVersion::V0_10_0 => core::v0_10_0::diff::get_dir_diff_entry_with_summary(
-=======
     // Dir hashes db is cheaper to open than objects reader
     let base_dir_hashes_db_path = ObjectDBReader::dir_hashes_db_dir(&repo.path, &base_commit.id);
     let head_dir_hashes_db_path = ObjectDBReader::dir_hashes_db_dir(&repo.path, &head_commit.id);
@@ -1025,21 +1021,15 @@
             }
         }
         (None, Some(_)) => Ok(Some(DiffEntry::from_dir_with_summary(
->>>>>>> c15f738b
             repo,
             None,
             base_commit,
             Some(&dir),
             head_commit,
             summary,
-<<<<<<< HEAD
-        ),
-        _ => core::v_latest::diff::get_dir_diff_entry_with_summary(
-=======
             DiffEntryStatus::Added,
         )?)),
         (Some(_), None) => Ok(Some(DiffEntry::from_dir_with_summary(
->>>>>>> c15f738b
             repo,
             Some(&dir),
             base_commit,
