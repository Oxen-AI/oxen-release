use std::collections::HashSet;
use std::path::{Path, PathBuf};

use crate::core::v0_19_0::index::merkle_node_db::node_db_path;
use crate::core::v0_19_0::index::CommitMerkleTree;
use crate::error::OxenError;
use crate::model::merkle_tree::node::{
    DirNodeWithPath, EMerkleTreeNode, FileNode, FileNodeWithDir, MerkleTreeNode,
};
use crate::model::{Commit, LocalRepository, MerkleHash};

pub fn get_by_commit(
    repo: &LocalRepository,
    commit: &Commit,
) -> Result<CommitMerkleTree, OxenError> {
    CommitMerkleTree::from_commit(repo, commit)
}

pub fn get_node_by_id(
    repo: &LocalRepository,
    hash: &MerkleHash,
) -> Result<Option<MerkleTreeNode>, OxenError> {
    let load_recursive = false;
    CommitMerkleTree::read_node(repo, hash, load_recursive)
}

pub fn get_node_by_path(
    repo: &LocalRepository,
    commit: &Commit,
    path: impl AsRef<Path>,
) -> Result<Option<MerkleTreeNode>, OxenError> {
    let load_recursive = false;
    let node = CommitMerkleTree::from_path(repo, commit, path, load_recursive)?;
    Ok(Some(node.root))
}

pub fn get_file_by_path(
    repo: &LocalRepository,
    commit: &Commit,
    path: impl AsRef<Path>,
) -> Result<Option<FileNode>, OxenError> {
    let load_recursive = false;
    let tree = CommitMerkleTree::from_path(repo, commit, path, load_recursive)?;
    match tree.root.node {
        EMerkleTreeNode::File(file_node) => Ok(Some(file_node.clone())),
        _ => Ok(None),
    }
}

pub fn get_dir_with_children(
    repo: &LocalRepository,
    commit: &Commit,
    path: impl AsRef<Path>,
) -> Result<Option<MerkleTreeNode>, OxenError> {
    CommitMerkleTree::dir_with_children(repo, commit, path)
}

pub fn get_dir_without_children(
    repo: &LocalRepository,
    commit: &Commit,
    path: impl AsRef<Path>,
) -> Result<Option<MerkleTreeNode>, OxenError> {
    CommitMerkleTree::dir_without_children(repo, commit, path)
}

pub fn get_dir_with_children_recursive(
    repo: &LocalRepository,
    commit: &Commit,
    path: impl AsRef<Path>,
) -> Result<Option<MerkleTreeNode>, OxenError> {
    CommitMerkleTree::dir_with_children_recursive(repo, commit, path)
}

pub fn get_entries(
    repo: &LocalRepository,
    commit: &Commit,
    path: impl AsRef<Path>,
) -> Result<Vec<FileNode>, OxenError> {
    if let Some(dir_node) = CommitMerkleTree::dir_with_children(repo, commit, path)? {
        log::debug!("get_entries found dir node: {dir_node:?}");
        CommitMerkleTree::dir_entries(&dir_node)
    } else {
<<<<<<< HEAD
        return Err(OxenError::basic_str(format!(
            "Error: path not found in tree"
        )));
=======
        Err(OxenError::basic_str("Error: path not found in tree"))
>>>>>>> c27e3a9f
    }
}

pub fn get_node_data_by_id(
    repo: &LocalRepository,
    hash: &MerkleHash,
) -> Result<Option<MerkleTreeNode>, OxenError> {
    let Some(node) = CommitMerkleTree::read_node(repo, hash, false)? else {
        return Ok(None);
    };
    Ok(Some(node))
}

pub fn list_missing_file_hashes(
    repo: &LocalRepository,
    hash: &MerkleHash,
) -> Result<HashSet<MerkleHash>, OxenError> {
    let Some(node) = CommitMerkleTree::read_node(repo, hash, false)? else {
        return Err(OxenError::basic_str(format!("Node {} not found", hash)));
    };
    node.list_missing_file_hashes(repo)
}

pub fn list_missing_node_hashes(
    repo: &LocalRepository,
    hashes: &HashSet<MerkleHash>,
) -> Result<HashSet<MerkleHash>, OxenError> {
    let mut results = HashSet::new();
    for hash in hashes {
        let dir_prefix = node_db_path(repo, hash);
        if dir_prefix.exists() {
            results.insert(*hash);
        }
    }
    Ok(results)
}

pub fn child_hashes(
    repo: &LocalRepository,
    hash: &MerkleHash,
) -> Result<Vec<MerkleHash>, OxenError> {
    let Some(node) = CommitMerkleTree::read_node(repo, hash, false)? else {
        return Err(OxenError::basic_str(format!("Node {} not found", hash)));
    };
    let mut children = vec![];
    for child in node.children {
        children.push(child.hash);
    }
    Ok(children)
}

/// Collect MerkleTree into Directories and Files
pub fn list_files_and_dirs(
    tree: &CommitMerkleTree,
) -> Result<(HashSet<FileNodeWithDir>, HashSet<DirNodeWithPath>), OxenError> {
    let mut file_nodes = HashSet::new();
    let mut dir_nodes = HashSet::new();
    r_list_files_and_dirs(&tree.root, PathBuf::new(), &mut file_nodes, &mut dir_nodes)?;
    Ok((file_nodes, dir_nodes))
}

fn r_list_files_and_dirs(
    node: &MerkleTreeNode,
    traversed_path: impl AsRef<Path>,
    file_nodes: &mut HashSet<FileNodeWithDir>,
    dir_nodes: &mut HashSet<DirNodeWithPath>,
) -> Result<(), OxenError> {
    let traversed_path = traversed_path.as_ref();
    for child in &node.children {
<<<<<<< HEAD
=======
        log::debug!("Found child: {child:?}");
>>>>>>> c27e3a9f
        match &child.node {
            EMerkleTreeNode::File(file_node) => {
                file_nodes.insert(FileNodeWithDir {
                    file_node: file_node.to_owned(),
                    dir: traversed_path.to_owned(),
                });
            }
            EMerkleTreeNode::Directory(dir_node) => {
                let new_path = traversed_path.join(&dir_node.name);
                if new_path != PathBuf::from("") {
                    dir_nodes.insert(DirNodeWithPath {
                        dir_node: dir_node.to_owned(),
                        path: new_path.to_owned(),
                    });
                }
                r_list_files_and_dirs(child, new_path, file_nodes, dir_nodes)?;
            }
            EMerkleTreeNode::VNode(_) => {
                r_list_files_and_dirs(child, traversed_path, file_nodes, dir_nodes)?;
            }
            _ => {}
        }
    }
    Ok(())
}<|MERGE_RESOLUTION|>--- conflicted
+++ resolved
@@ -76,17 +76,14 @@
     commit: &Commit,
     path: impl AsRef<Path>,
 ) -> Result<Vec<FileNode>, OxenError> {
-    if let Some(dir_node) = CommitMerkleTree::dir_with_children(repo, commit, path)? {
+    if let Some(dir_node) = CommitMerkleTree::dir_with_children(repo, commit, &path)? {
         log::debug!("get_entries found dir node: {dir_node:?}");
         CommitMerkleTree::dir_entries(&dir_node)
     } else {
-<<<<<<< HEAD
         return Err(OxenError::basic_str(format!(
-            "Error: path not found in tree"
+            "Error: path not found in tree: {:?}",
+            path.as_ref()
         )));
-=======
-        Err(OxenError::basic_str("Error: path not found in tree"))
->>>>>>> c27e3a9f
     }
 }
 
@@ -156,10 +153,7 @@
 ) -> Result<(), OxenError> {
     let traversed_path = traversed_path.as_ref();
     for child in &node.children {
-<<<<<<< HEAD
-=======
         log::debug!("Found child: {child:?}");
->>>>>>> c27e3a9f
         match &child.node {
             EMerkleTreeNode::File(file_node) => {
                 file_nodes.insert(FileNodeWithDir {
