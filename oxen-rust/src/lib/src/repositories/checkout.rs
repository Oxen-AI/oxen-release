//! # oxen checkout
//!
//! Checkout a branch or commit
//!

use std::path::Path;

use crate::core::df::tabular;
use crate::error::OxenError;
use crate::model::{Branch, LocalRepository};
use crate::opts::{DFOpts, RestoreOpts};
use crate::{repositories, util};

/// # Checkout a branch or commit id
/// This switches HEAD to point to the branch name or commit id,
/// it also updates all the local files to be from the commit that this branch references
pub async fn checkout(
    repo: &LocalRepository,
    value: impl AsRef<str>,
) -> Result<Option<Branch>, OxenError> {
    let value = value.as_ref();
    log::debug!("--- CHECKOUT START {} ----", value);
    if repositories::branches::exists(repo, value)? {
        if repositories::branches::is_checked_out(repo, value) {
            println!("Already on branch {value}");
            return repositories::branches::get_by_name(repo, value);
        }

        println!("Checkout branch: {value}");
        repositories::branches::checkout_branch(repo, value).await?;
        repositories::branches::set_head(repo, value)?;
        repositories::branches::get_by_name(repo, value)
    } else {
        // If we are already on the commit, do nothing
        if repositories::branches::is_checked_out(repo, value) {
            eprintln!("Commit already checked out {value}");
            return Ok(None);
        }

        repositories::branches::checkout_commit_id(repo, value).await?;
        repositories::branches::set_head(repo, value)?;
        Ok(None)
    }
}

/// # Checkout a file and take their changes
/// This overwrites the current file with the changes in the branch we are merging in
pub fn checkout_theirs(repo: &LocalRepository, path: impl AsRef<Path>) -> Result<(), OxenError> {
    let conflicts = repositories::merge::list_conflicts(repo)?;
    log::debug!(
        "checkout_theirs {:?} conflicts.len() {}",
        path.as_ref(),
        conflicts.len()
    );

    // find the path that matches in the conflict, throw error if !found
    if let Some(conflict) = conflicts
        .iter()
        .find(|c| c.merge_entry.path == path.as_ref())
    {
        // Lookup the file for the merge commit entry and copy it over
        repositories::restore::restore(
            repo,
            RestoreOpts::from_path_ref(path, conflict.merge_entry.commit_id.clone()),
        )
    } else {
        Err(OxenError::could_not_find_merge_conflict(path))
    }
}

/// # Checkout a file and take our changes
/// This overwrites the current file with the changes we had in our current branch
pub fn checkout_ours(repo: &LocalRepository, path: impl AsRef<Path>) -> Result<(), OxenError> {
    let conflicts = repositories::merge::list_conflicts(repo)?;
    log::debug!(
        "checkout_ours {:?} conflicts.len() {}",
        path.as_ref(),
        conflicts.len()
    );

    // find the path that matches in the conflict, throw error if !found
    if let Some(conflict) = conflicts
        .iter()
        .find(|c| c.merge_entry.path == path.as_ref())
    {
        // Lookup the file for the base commit entry and copy it over
<<<<<<< HEAD
        repositories::restore::restore(
=======
        repositories::restore(
>>>>>>> e768a249
            repo,
            RestoreOpts::from_path_ref(path, conflict.base_entry.commit_id.clone()),
        )
    } else {
        Err(OxenError::could_not_find_merge_conflict(path))
    }
}

/// # Combine Conflicting Tabular Data Files
/// This overwrites the current file with the changes in their file
pub fn checkout_combine<P: AsRef<Path>>(repo: &LocalRepository, path: P) -> Result<(), OxenError> {
    let conflicts = repositories::merge::list_conflicts(repo)?;

    log::debug!(
        "checkout_combine checking path {:?} -> [{}] conflicts",
        path.as_ref(),
        conflicts.len()
    );
    // find the path that matches in the conflict, throw error if !found
    if let Some(conflict) = conflicts
        .iter()
        .find(|c| c.merge_entry.path == path.as_ref())
    {
        if util::fs::is_tabular(&conflict.base_entry.path) {
            let df_base_path = util::fs::version_path_from_hash_and_filename(
                repo,
                &conflict.base_entry.hash,
                &conflict.base_entry.filename,
            );
            let df_base = tabular::maybe_read_df_with_extension(
                repo,
                &df_base_path,
                &conflict.base_entry.path,
                &conflict.base_entry.commit_id,
                &DFOpts::empty(),
            )?;
            let df_merge_path = util::fs::version_path_from_hash_and_filename(
                repo,
                &conflict.merge_entry.hash,
                &conflict.merge_entry.filename,
            );
            let df_merge = tabular::maybe_read_df_with_extension(
                repo,
                df_merge_path,
                &conflict.merge_entry.path,
                &conflict.merge_entry.commit_id,
                &DFOpts::empty(),
            )?;

            log::debug!("GOT DF HEAD {}", df_base);
            log::debug!("GOT DF MERGE {}", df_merge);

            match df_base.vstack(&df_merge) {
                Ok(result) => {
                    log::debug!("GOT DF COMBINED {}", result);
                    match result.unique_stable(None, polars::frame::UniqueKeepStrategy::First, None)
                    {
                        Ok(mut uniq) => {
                            log::debug!("GOT DF COMBINED UNIQUE {}", uniq);
                            let output_path = repo.path.join(&conflict.base_entry.path);
                            tabular::write_df(&mut uniq, &output_path)
                        }
                        _ => Err(OxenError::basic_str("Could not uniq data")),
                    }
                }
                _ => Err(OxenError::basic_str(
                    "Could not combine data, make sure schema's match",
                )),
            }
        } else {
            Err(OxenError::basic_str(
                "Cannot use --combine on non-tabular data file.",
            ))
        }
    } else {
        Err(OxenError::could_not_find_merge_conflict(path))
    }
}

#[cfg(test)]
mod tests {
    use crate::api;
    use crate::constants::DEFAULT_BRANCH_NAME;
    use crate::error::OxenError;
    use crate::repositories;
    use crate::test;
    use crate::util;

    #[tokio::test]
    async fn test_command_checkout_non_existant_commit_id() -> Result<(), OxenError> {
        test::run_empty_local_repo_test_async(|repo| async move {
            // This shouldn't work
            let checkout_result = repositories::checkout(&repo, "non-existant").await;
            assert!(checkout_result.is_err());

            Ok(())
        })
        .await
    }

    #[tokio::test]
    async fn test_command_checkout_commit_id() -> Result<(), OxenError> {
        test::run_empty_local_repo_test_async(|repo| async move {
            // Write a hello file
            let hello_file = repo.path.join("hello.txt");
            util::fs::write_to_path(&hello_file, "Hello")?;

            // Stage a hello file
            repositories::add(&repo, &hello_file)?;
            // Commit the hello file
            let first_commit = repositories::commit(&repo, "Adding hello")?;

            // Write a world
            let world_file = repo.path.join("world.txt");
            util::fs::write_to_path(&world_file, "World")?;

            // Stage a world file
            repositories::add(&repo, &world_file)?;

            // Commit the world file
            repositories::commit(&repo, "Adding world")?;

            // We have the world file
            assert!(world_file.exists());

            // We checkout the previous commit
            repositories::checkout(&repo, first_commit.id).await?;

            // // Then we do not have the world file anymore
            assert!(!world_file.exists());

            // // Check status
            let status = repositories::status(&repo)?;
            assert!(status.is_clean());

            Ok(())
        })
        .await
    }

    #[tokio::test]
    async fn test_command_checkout_current_branch_name_does_nothing() -> Result<(), OxenError> {
        test::run_empty_local_repo_test_async(|repo| async move {
            // Write the first file
            let hello_file = repo.path.join("hello.txt");
            util::fs::write_to_path(&hello_file, "Hello")?;

            // Track & commit the file
            repositories::add(&repo, &hello_file)?;
            repositories::commit(&repo, "Added hello.txt")?;

            // Create and checkout branch
            let branch_name = "feature/world-explorer";
            repositories::branches::create_checkout(&repo, branch_name)?;
            repositories::checkout(&repo, branch_name).await?;

            Ok(())
        })
        .await
    }

    #[tokio::test]
    async fn test_cannot_checkout_branch_with_dots_in_name() -> Result<(), OxenError> {
        test::run_empty_local_repo_test_async(|repo| async move {
            // Write the first file
            let hello_file = repo.path.join("hello.txt");
            util::fs::write_to_path(&hello_file, "Hello")?;

            // Track & commit the file
            repositories::add(&repo, &hello_file)?;
            repositories::commit(&repo, "Added hello.txt")?;

            // Create and checkout branch
            let branch_name = "test..ing";
            let result = repositories::branches::create_checkout(&repo, branch_name);
            assert!(result.is_err());

            Ok(())
        })
        .await
    }

    #[tokio::test]
    async fn test_command_checkout_added_file() -> Result<(), OxenError> {
        test::run_empty_local_repo_test_async(|repo| async move {
            // Write the first file
            let hello_file = repo.path.join("hello.txt");
            util::fs::write_to_path(&hello_file, "Hello")?;

            // Track & commit the file
            repositories::add(&repo, &hello_file)?;
            repositories::commit(&repo, "Added hello.txt")?;

            // Get the original branch name
            let orig_branch = repositories::branches::current_branch(&repo)?.unwrap();

            // Create and checkout branch
            let branch_name = "feature/world-explorer";
            repositories::branches::create_checkout(&repo, branch_name)?;

            // Write a second file
            let world_file = repo.path.join("world.txt");
            util::fs::write_to_path(&world_file, "World")?;

            // Track & commit the second file in the branch
            repositories::add(&repo, &world_file)?;
            repositories::commit(&repo, "Added world.txt")?;

            // Make sure we have both commits
            let commits = repositories::commits::list(&repo)?;
            assert_eq!(commits.len(), 2);

            let branches = repositories::branches::list(&repo)?;
            assert_eq!(branches.len(), 2);

            // Make sure we have both files on disk in our repo dir
            assert!(hello_file.exists());
            assert!(world_file.exists());

            // Go back to the main branch
            repositories::checkout(&repo, orig_branch.name).await?;

            // The world file should no longer be there
            assert!(hello_file.exists());
            assert!(!world_file.exists());

            // Go back to the world branch
            repositories::checkout(&repo, branch_name).await?;
            assert!(hello_file.exists());
            assert!(world_file.exists());

            Ok(())
        })
        .await
    }

    #[tokio::test]
    async fn test_command_checkout_added_file_keep_untracked() -> Result<(), OxenError> {
        test::run_empty_local_repo_test_async(|repo| async move {
            // Write the first file
            let hello_file = repo.path.join("hello.txt");
            util::fs::write_to_path(&hello_file, "Hello")?;

            // Have another file lying around we will not remove
            let keep_file = repo.path.join("keep_me.txt");
            util::fs::write_to_path(&keep_file, "I am untracked, don't remove me")?;

            // Track & commit the file
            repositories::add(&repo, &hello_file)?;
            repositories::commit(&repo, "Added hello.txt")?;

            // Get the original branch name
            let orig_branch = repositories::branches::current_branch(&repo)?.unwrap();

            // Create and checkout branch
            let branch_name = "feature/world-explorer";
            repositories::branches::create_checkout(&repo, branch_name)?;

            // Write a second file
            let world_file = repo.path.join("world.txt");
            util::fs::write_to_path(&world_file, "World")?;

            // Track & commit the second file in the branch
            repositories::add(&repo, &world_file)?;
            repositories::commit(&repo, "Added world.txt")?;

            // Make sure we have both commits
            let commits = repositories::commits::list(&repo)?;
            assert_eq!(commits.len(), 2);

            let branches = repositories::branches::list(&repo)?;
            assert_eq!(branches.len(), 2);

            // Make sure we have all files on disk in our repo dir
            assert!(hello_file.exists());
            assert!(world_file.exists());
            assert!(keep_file.exists());

            // Go back to the main branch
            repositories::checkout(&repo, orig_branch.name).await?;

            // The world file should no longer be there
            assert!(hello_file.exists());
            assert!(!world_file.exists());
            assert!(keep_file.exists());

            // Go back to the world branch
            repositories::checkout(&repo, branch_name).await?;
            assert!(hello_file.exists());
            assert!(world_file.exists());
            assert!(keep_file.exists());

            Ok(())
        })
        .await
    }

    #[tokio::test]
    async fn test_command_checkout_modified_file() -> Result<(), OxenError> {
        test::run_empty_local_repo_test_async(|repo| async move {
            // Write the first file
            let hello_file = repo.path.join("hello.txt");
            util::fs::write_to_path(&hello_file, "Hello")?;

            // Track & commit the file
            repositories::add(&repo, &hello_file)?;
            repositories::commit(&repo, "Added hello.txt")?;

            // Get the original branch name
            let orig_branch = repositories::branches::current_branch(&repo)?.unwrap();

            // Create and checkout branch
            let branch_name = "feature/world-explorer";
            repositories::branches::create_checkout(&repo, branch_name)?;

            // Modify the file
            let hello_file = test::modify_txt_file(hello_file, "World")?;

            // Track & commit the change in the branch
            repositories::add(&repo, &hello_file)?;
            repositories::commit(&repo, "Changed file to world")?;

            // It should say World at this point
            assert_eq!(util::fs::read_from_path(&hello_file)?, "World");

            // Go back to the main branch
            repositories::checkout(&repo, orig_branch.name).await?;

            // The file contents should be Hello, not World
            log::debug!("HELLO FILE NAME: {:?}", hello_file);
            assert!(hello_file.exists());

            // It should be reverted back to Hello
            assert_eq!(util::fs::read_from_path(&hello_file)?, "Hello");

            Ok(())
        })
        .await
    }

    #[tokio::test]
    async fn test_command_checkout_modified_file_in_subdirectory() -> Result<(), OxenError> {
        test::run_select_data_repo_test_no_commits_async("annotations", |repo| async move {
            // Track & commit the file
            let one_shot_path = repo.path.join("annotations/train/one_shot.csv");
            repositories::add(&repo, &one_shot_path)?;
            repositories::commit(&repo, "Adding one shot")?;

            // Get the original branch name
            let orig_branch = repositories::branches::current_branch(&repo)?.unwrap();

            // Get OG file contents
            let og_content = util::fs::read_from_path(&one_shot_path)?;

            let branch_name = "feature/change-the-shot";
            repositories::branches::create_checkout(&repo, branch_name)?;

            let file_contents = "file,label\ntrain/cat_1.jpg,0\n";
            let one_shot_path = test::modify_txt_file(one_shot_path, file_contents)?;
            let status = repositories::status(&repo)?;
            assert_eq!(status.modified_files.len(), 1);
            status.print();
            repositories::add(&repo, &one_shot_path)?;
            let status = repositories::status(&repo)?;
            status.print();
            repositories::commit(&repo, "Changing one shot")?;

            // checkout OG and make sure it reverts
            repositories::checkout(&repo, orig_branch.name).await?;
            let updated_content = util::fs::read_from_path(&one_shot_path)?;
            assert_eq!(og_content, updated_content);

            // checkout branch again and make sure it reverts
            repositories::checkout(&repo, branch_name).await?;
            let updated_content = util::fs::read_from_path(&one_shot_path)?;
            assert_eq!(file_contents, updated_content);

            Ok(())
        })
        .await
    }

    #[tokio::test]
    async fn test_command_checkout_modified_file_from_fully_committed_repo() -> Result<(), OxenError>
    {
        test::run_select_data_repo_test_no_commits_async("annotations", |repo| async move {
            // Track & commit all the data
            let one_shot_path = repo.path.join("annotations/train/one_shot.csv");
            repositories::add(&repo, &repo.path)?;
            repositories::commit(&repo, "Adding one shot")?;

            // Get the original branch name
            let orig_branch = repositories::branches::current_branch(&repo)?.unwrap();

            // Get OG file contents
            let og_content = util::fs::read_from_path(&one_shot_path)?;

            let branch_name = "feature/modify-data";
            repositories::branches::create_checkout(&repo, branch_name)?;

            let file_contents = "file,label\ntrain/cat_1.jpg,0\n";
            let one_shot_path = test::modify_txt_file(one_shot_path, file_contents)?;
            let status = repositories::status(&repo)?;
            assert_eq!(status.modified_files.len(), 1);
            repositories::add(&repo, &one_shot_path)?;
            let status = repositories::status(&repo)?;
            assert_eq!(status.modified_files.len(), 0);
            assert_eq!(status.staged_files.len(), 1);

            let status = repositories::status(&repo)?;
            status.print();
            repositories::commit(&repo, "Changing one shot")?;

            // checkout OG and make sure it reverts
            repositories::checkout(&repo, orig_branch.name).await?;
            let updated_content = util::fs::read_from_path(&one_shot_path)?;
            assert_eq!(og_content, updated_content);

            // checkout branch again and make sure it reverts
            repositories::checkout(&repo, branch_name).await?;
            let updated_content = util::fs::read_from_path(&one_shot_path)?;
            assert_eq!(file_contents, updated_content);

            Ok(())
        })
        .await
    }

    #[tokio::test]
    async fn test_command_remove_dir_then_revert() -> Result<(), OxenError> {
        test::run_select_data_repo_test_no_commits_async("train", |repo| async move {
            // (dir already created in helper)
            let dir_to_remove = repo.path.join("train");
            let og_num_files = util::fs::rcount_files_in_dir(&dir_to_remove);

            // track the dir
            repositories::add(&repo, &dir_to_remove)?;
            repositories::commit(&repo, "Adding train dir")?;

            // Get the original branch name
            let orig_branch = repositories::branches::current_branch(&repo)?.unwrap();

            // Create a new branch to make the changes
            let branch_name = "feature/removing-train";
            repositories::branches::create_checkout(&repo, branch_name)?;

            // Delete the directory from disk
            util::fs::remove_dir_all(&dir_to_remove)?;

            // Track the deletion
            repositories::add(&repo, &dir_to_remove)?;
            repositories::commit(&repo, "Removing train dir")?;

            // checkout OG and make sure it restores the train dir
            repositories::checkout(&repo, orig_branch.name).await?;
            assert!(dir_to_remove.exists());
            assert_eq!(util::fs::rcount_files_in_dir(&dir_to_remove), og_num_files);

            // checkout branch again and make sure it reverts
            repositories::checkout(&repo, branch_name).await?;
            assert!(!dir_to_remove.exists());

            Ok(())
        })
        .await
    }

    // Test the default clone (not --all or --shallow) can revert to files that are not local
    #[tokio::test]
    async fn test_checkout_deleted_after_clone() -> Result<(), OxenError> {
        test::run_training_data_fully_sync_remote(|local_repo, remote_repo| async move {
            let cloned_remote = remote_repo.clone();
            let og_commits = repositories::commits::list_all(&local_repo)?;

            // Clone with the --all flag
            test::run_empty_dir_test_async(|new_repo_dir| async move {
                let cloned_repo = repositories::clone_url(
                    &remote_repo.remote.url,
                    &new_repo_dir.join("new_repo"),
                )
                .await?;

                // Make sure we have all the commit objects
                let cloned_commits = repositories::commits::list_all(&cloned_repo)?;
                assert_eq!(og_commits.len(), cloned_commits.len());

                // Make sure we set the HEAD file
                let head_commit = repositories::commits::head_commit(&cloned_repo);
                assert!(head_commit.is_ok());

                // We remove the test/ directory in one of the commits, so make sure we can go
                // back in the history to that commit
                let test_dir_path = cloned_repo.path.join("test");
                let commit = repositories::commits::first_by_message(&cloned_repo, "Adding test/")?;
                assert!(commit.is_some());
                assert!(!test_dir_path.exists());

                // checkout the commit
                repositories::checkout(&cloned_repo, &commit.unwrap().id).await?;
                // Make sure we restored the directory
                assert!(test_dir_path.exists());

                // list files in test_dir_path
                let test_dir_files = util::fs::list_files_in_dir(&test_dir_path);
                println!("test_dir_files: {:?}", test_dir_files.len());
                for file in test_dir_files.iter() {
                    println!("file: {:?}", file);
                }
                assert_eq!(test_dir_files.len(), 2);

                assert!(test_dir_path.join("1.jpg").exists());
                assert!(test_dir_path.join("2.jpg").exists());

                Ok(new_repo_dir)
            })
            .await?;

            Ok(cloned_remote)
        })
        .await
    }

    /*
    Checks workflow:

    $ oxen clone <URL>

    $ oxen checkout f412d166be1bead8 # earlier commit
    $ oxen checkout 55a4df7cd5d00eee # later commit

    Checkout commit: 55a4df7cd5d00eee
    Setting working directory to 55a4df7cd5d00eee
    IO(Os { code: 2, kind: NotFound, message: "No such file or directory" })

    */
    #[tokio::test]
    async fn test_clone_checkout_old_commit_checkout_new_commit() -> Result<(), OxenError> {
        test::run_training_data_fully_sync_remote(|_, remote_repo| async move {
            let remote_repo_copy = remote_repo.clone();

            test::run_empty_dir_test_async(|repo_dir| async move {
                let cloned_repo =
                    repositories::clone_url(&remote_repo.remote.url, &repo_dir.join("new_repo"))
                        .await?;

                let commits = repositories::commits::list(&cloned_repo)?;
                // iterate over commits in reverse order and checkout each one
                for commit in commits.iter().rev() {
                    println!(
                        "TEST checking out commit: {} -> '{}'",
                        commit.id, commit.message
                    );
                    repositories::checkout(&cloned_repo, &commit.id).await?;
                }

                Ok(repo_dir)
            })
            .await?;

            Ok(remote_repo_copy)
        })
        .await
    }

    #[tokio::test]
    async fn test_checkout_local_does_not_remove_untracked_files() -> Result<(), OxenError> {
        // Push the Remote Repo
        test::run_empty_sync_repo_test(|_, remote_repo| async move {
            let remote_repo_copy = remote_repo.clone();

            // Clone Repo to User A
            test::run_empty_dir_test_async(|user_a_repo_dir| async move {
                let user_a_repo_dir_copy = user_a_repo_dir.join("user_a_repo");
                let user_a_repo =
                    repositories::clone_url(&remote_repo.remote.url, &user_a_repo_dir_copy).await?;

                // Create a new branch
                let branch_name = "test-branch";
                repositories::branches::create_checkout(&user_a_repo, branch_name)?;

                // Back to main
                repositories::checkout(&user_a_repo, DEFAULT_BRANCH_NAME).await?;

                // Create some untracked files...
                let file_1 = user_a_repo.path.join("file_1.txt");
                let dir_1 = user_a_repo.path.join("dir_1");
                let file_in_dir_1 = dir_1.join("file_in_dir_1.txt");
                let dir_2 = user_a_repo.path.join("dir_2");
                let subdir_2 = dir_2.join("subdir_2");
                let file_in_dir_2 = subdir_2.join("file_in_dir_2.txt");
                let file_in_subdir_2 = subdir_2.join("file_in_subdir_2.txt");

                // Create the files and dirs
                std::fs::create_dir(&dir_1)?;
                std::fs::create_dir(&dir_2)?;
                std::fs::create_dir(&subdir_2)?;

                test::write_txt_file_to_path(&file_1, "this is file 1")?;
                test::write_txt_file_to_path(&file_in_dir_1, "this is file in dir 1")?;
                test::write_txt_file_to_path(&file_in_dir_2, "this is file in dir 2")?;
                test::write_txt_file_to_path(&file_in_subdir_2, "this is file in subdir 2")?;

                // Switch back over to the other branch
                repositories::checkout(&user_a_repo, branch_name).await?;

                // Files should exist
                assert!(file_1.exists());
                assert!(file_in_dir_1.exists());
                assert!(file_in_dir_2.exists());
                assert!(file_in_subdir_2.exists());

                Ok(user_a_repo_dir_copy)
            })
            .await?;

            Ok(remote_repo_copy)
        })
        .await
    }

    #[tokio::test]
    async fn test_checkout_remote_does_not_remove_untracked_files() -> Result<(), OxenError> {
        test::run_training_data_fully_sync_remote(|_local_repo, remote_repo| async move {
            // Create additional branch on remote repo before clone

            let cloned_remote = remote_repo.clone();

            // Clone with the --all flag
            test::run_empty_dir_test_async(|new_repo_dir| async move {
                let cloned_repo = repositories::deep_clone_url(
                    &remote_repo.remote.url,
                    &new_repo_dir.join("new_repo"),
                )
                .await?;

                // Create untracked files
                let file_1 = cloned_repo.path.join("file_1.txt");
                let dir_1 = cloned_repo.path.join("dir_1");
                let file_in_dir_1 = dir_1.join("file_in_dir_1.txt");
                let dir_2 = cloned_repo.path.join("dir_2");
                let subdir_2 = dir_2.join("subdir_2");
                let file_in_dir_2 = subdir_2.join("file_in_dir_2.txt");

                // Create the files and dirs
                std::fs::create_dir(&dir_1)?;
                std::fs::create_dir(&dir_2)?;
                std::fs::create_dir(&subdir_2)?;

                test::write_txt_file_to_path(&file_1, "this is file 1")?;
                test::write_txt_file_to_path(&file_in_dir_1, "this is file in dir 1")?;
                test::write_txt_file_to_path(&file_in_dir_2, "this is file in dir 2")?;

                // Create a new branch after cloning (so we have to fetch the new commit from the remote)

                let branch_name = "test-branch";
                api::client::branches::create_from_branch(
                    &remote_repo,
                    branch_name,
                    DEFAULT_BRANCH_NAME,
                )
                .await?;

                repositories::fetch(&cloned_repo, false).await?;

                // Checkout the new branch
                repositories::checkout(&cloned_repo, branch_name).await?;

                // Files should exist
                assert!(file_1.exists());
                assert!(file_in_dir_1.exists());
                assert!(file_in_dir_2.exists());

                Ok(new_repo_dir)
            })
            .await?;

            Ok(cloned_remote)
        })
        .await
    }

    #[tokio::test]
    async fn test_checkout_old_commit_does_not_overwrite_untracked_files() -> Result<(), OxenError>
    {
        test::run_training_data_fully_sync_remote(|_local_repo, remote_repo| async move {
            // Create additional branch on remote repo before clone
            let branch_name = "test-branch";
            api::client::branches::create_from_branch(
                &remote_repo,
                branch_name,
                DEFAULT_BRANCH_NAME,
            )
            .await?;

            let cloned_remote = remote_repo.clone();

            // Clone with the --all flag
            test::run_empty_dir_test_async(|new_repo_dir| async move {
                let cloned_repo = repositories::deep_clone_url(
                    &remote_repo.remote.url,
                    &new_repo_dir.join("new_repo"),
                )
                .await?;

                let test_dir_path = cloned_repo.path.join("test");
                let commit = repositories::commits::first_by_message(&cloned_repo, "Adding test/")?;

                // Create untracked files
                let file_1 = cloned_repo.path.join("file_1.txt");
                let dir_1 = cloned_repo.path.join("dir_1");
                let file_in_dir_1 = dir_1.join("file_in_dir_1.txt");
                let dir_2 = cloned_repo.path.join("dir_2");
                let subdir_2 = dir_2.join("subdir_2");
                let file_in_dir_2 = subdir_2.join("file_in_dir_2.txt");

                // Create the files and dirs
                std::fs::create_dir(&dir_1)?;
                std::fs::create_dir(&dir_2)?;
                std::fs::create_dir(&subdir_2)?;

                test::write_txt_file_to_path(&file_1, "this is file 1")?;
                test::write_txt_file_to_path(&file_in_dir_1, "this is file in dir 1")?;
                test::write_txt_file_to_path(&file_in_dir_2, "this is file in dir 2")?;

                assert!(commit.is_some());
                assert!(!test_dir_path.exists());

                // checkout the commit
                repositories::checkout(&cloned_repo, &commit.unwrap().id).await?;
                // Make sure we restored the directory
                assert!(test_dir_path.exists());
                // Make sure the untracked files are still there
                assert!(file_1.exists());
                assert!(file_in_dir_1.exists());
                assert!(file_in_dir_2.exists());

                Ok(new_repo_dir)
            })
            .await?;

            Ok(cloned_remote)
        })
        .await
    }
}<|MERGE_RESOLUTION|>--- conflicted
+++ resolved
@@ -84,11 +84,7 @@
         .find(|c| c.merge_entry.path == path.as_ref())
     {
         // Lookup the file for the base commit entry and copy it over
-<<<<<<< HEAD
-        repositories::restore::restore(
-=======
         repositories::restore(
->>>>>>> e768a249
             repo,
             RestoreOpts::from_path_ref(path, conflict.base_entry.commit_id.clone()),
         )
