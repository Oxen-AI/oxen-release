--- conflicted
+++ resolved
@@ -1355,12 +1355,8 @@
 ) -> Result<PathBuf, OxenError> {
     let path = path.as_ref();
     let dir = dir.as_ref();
-<<<<<<< HEAD
 
     let dir_string = dir.to_str().unwrap().to_string().to_lowercase();
-=======
->>>>>>> 90a8c9ad
-
     let mut mut_path = path.to_path_buf();
     let mut components: Vec<PathBuf> = vec![];
     while mut_path.parent().is_some() {
