--- conflicted
+++ resolved
@@ -216,7 +216,7 @@
             log::debug!("Found nonexistent path {path:?}. Staging for removal. Recursive flag set");
             let mut opts = RmOpts::from_path(path);
             opts.recursive = true;
-            core::v_latest::rm::rm_with_staged_db(paths, repo, &opts, &staged_db)?;
+            core::v_latest::rm::rm_with_staged_db(paths, repo, &opts, &*staged_db)?;
 
             // TODO: Make rm_with_staged_db return the stats of the files it removes
 
@@ -335,54 +335,9 @@
         .map(|conflict| conflict.merge_entry.path)
         .collect();
 
-<<<<<<< HEAD
     // Create a stream from the entries
     let gitignore = Arc::new(gitignore.clone());
     let entries_stream = walkdir_async_stream(path.clone(), Arc::clone(&gitignore));
-=======
-    let walker = WalkDir::new(&path).into_iter();
-    walker
-        .filter_entry(|e| {
-            e.file_type().is_dir()
-                && e.file_name() != OXEN_HIDDEN_DIR
-                && !oxenignore::is_ignored(e.path(), gitignore, e.file_type().is_dir())
-        })
-        .par_bridge()
-        .try_for_each(|entry| -> Result<(), OxenError> {
-            let entry = entry.unwrap();
-            let dir = entry.path();
-
-            //println!("Entry is: {dir:?}");
-
-            let dir_path = util::fs::path_relative_to_dir(dir, repo_path).unwrap();
-
-            // Check if the dir is excluded
-            if let Some(dir_hashes) = &dir_hashes {
-                if let Some(dir_hash) = dir_hashes.get(&dir_path) {
-                    if excluded_hashes.contains(dir_hash) {
-                        //println!("Previous entry {dir:?} was excldued!");
-                        return Ok(());
-                    }
-                }
-            }
-
-            let dir_node =
-                maybe_load_directory(&repo, &maybe_head_commit, &dir_path, &dir_hashes).unwrap();
-
-            let byte_counter_clone = Arc::clone(&byte_counter);
-            let added_file_counter_clone = Arc::clone(&added_file_counter);
-            let unchanged_file_counter_clone = Arc::clone(&unchanged_file_counter);
-            let seen_dirs = Arc::new(Mutex::new(HashSet::new()));
-
-            // Determine the status of the directory compared to the given dir_hashes
-            let dir_status =
-                get_dir_status_compared_to_head(&repo, &dir_path, &maybe_head_commit, &dir_hashes)?;
-            // Only explicitly add the directory to staged_db if it's a new directory.
-            // If it existed in HEAD, it will be implicitly handled if its children change.
-            if dir_status == StagedEntryStatus::Added {
-                add_dir_to_staged_db(staged_db, &dir_path, &seen_dirs)?;
-            }
->>>>>>> 175a225c
 
     // Create Arc for the async closure
     let maybe_head_commit = Arc::new(maybe_head_commit.clone());
