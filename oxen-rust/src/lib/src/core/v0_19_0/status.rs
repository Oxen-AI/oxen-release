--- conflicted
+++ resolved
@@ -185,11 +185,7 @@
                     dir_entries.entry(path.to_path_buf()).or_default();
                 }
 
-<<<<<<< HEAD
-                // add the file as an entry under the parent dir
-=======
                 // add the file or dir as an entry under its parent dir
->>>>>>> 9928dc5c
                 if let Some(parent) = path.parent() {
                     log::debug!(
                         "read_staged_entries adding file {:?} to parent {:?}",
