//! DEPRECIATED: Use `repositories::entries` instead.
//!

use crate::core;
use crate::core::v0_10_0::index;
use crate::core::v0_10_0::index::object_db_reader::get_object_reader;
use crate::error::OxenError;
use crate::model::merkle_tree::node::DirNode;
use crate::model::merkle_tree::node::FileNode;
use crate::model::metadata::generic_metadata::GenericMetadata;
use crate::model::metadata::MetadataDir;
use crate::model::MerkleHash;
use crate::model::MerkleTreeNodeType;
use crate::opts::DFOpts;
use crate::opts::PaginateOpts;
use crate::view::entries::ResourceVersion;
use crate::view::DataTypeCount;
use crate::{repositories, util};

use os_path::OsPath;

use crate::core::df;
use crate::core::v0_10_0::cache::cachers;
use crate::core::v0_10_0::index::ObjectDBReader;
use crate::core::v0_10_0::index::{CommitDirEntryReader, CommitEntryReader, CommitReader};
use crate::model::{
    Commit, CommitEntry, EntryDataType, LocalRepository, MetadataEntry, ParsedResource,
};
use crate::view::PaginatedDirEntries;
use std::collections::HashMap;
use std::path::{Path, PathBuf};
use std::sync::Arc;

use std::str::FromStr;

/// Legacy function to get a directory node for a commit
/// DEPRECIATED: Use `repositories::entries::get_directory` instead.
pub fn get_directory(
    repo: &LocalRepository,
    commit: &Commit,
    path: impl AsRef<Path>,
) -> Result<Option<DirNode>, OxenError> {
    let path = path.as_ref();
    let object_reader = get_object_reader(repo, &commit.id)?;
    let reader = CommitDirEntryReader::new(repo, &commit.id, path, object_reader.clone())?;
    let Some(entry) = reader.get_entry(path)? else {
        return Ok(None);
    };

    let node = DirNode {
        dtype: MerkleTreeNodeType::Dir,
        name: entry
            .path
            .file_name()
            .unwrap()
            .to_str()
            .unwrap()
            .to_string(),
        hash: MerkleHash::from_str(&entry.hash)?,
        num_bytes: entry.num_bytes,
        last_commit_id: MerkleHash::from_str(&entry.commit_id)?,
        last_modified_seconds: entry.last_modified_seconds,
        last_modified_nanoseconds: entry.last_modified_nanoseconds,
        data_type_counts: HashMap::new(),
        data_type_sizes: HashMap::new(),
    };
    Ok(Some(node))
}

/// Legacy function to get a file node for a commit
/// DEPRECIATED: Use `repositories::entries::get_file` instead.
pub fn get_file(
    repo: &LocalRepository,
    commit: &Commit,
    path: impl AsRef<Path>,
) -> Result<Option<FileNode>, OxenError> {
    let path = path.as_ref();
    let mut entry: Option<CommitEntry> = None;
    // Try to get the parent of the file path, if it exists to get the proper CommitDirEntryReader
    if let (Some(parent), Some(file_name)) = (path.parent(), path.file_name()) {
        let object_reader = get_object_reader(repo, &commit.id)?;
        let cder = CommitDirEntryReader::new(repo, &commit.id, parent, object_reader.clone())?;
        entry = cder.get_entry(file_name)?;
    }

    let entry = entry.ok_or(OxenError::path_does_not_exist(path))?;

    let node = FileNode {
        dtype: MerkleTreeNodeType::File,
        name: entry
            .path
            .file_name()
            .unwrap()
            .to_str()
            .unwrap()
            .to_string(),
        hash: MerkleHash::from_str(&entry.hash)?,
        num_bytes: entry.num_bytes,
        last_commit_id: MerkleHash::from_str(&entry.commit_id)?,
        last_modified_seconds: entry.last_modified_seconds,
        last_modified_nanoseconds: entry.last_modified_nanoseconds,
        ..FileNode::default()
    };
    Ok(Some(node))
}

/// List all files and directories in a directory given a specific commit
// This is wayyyy more complicated that it needs to be because we have these two separate dbs....
pub fn list_directory(
    repo: &LocalRepository,
    directory: impl AsRef<Path>,
    revision: impl AsRef<str>,
    paginate_opts: &PaginateOpts,
) -> Result<PaginatedDirEntries, OxenError> {
    let directory = directory.as_ref();
    let revision = revision.as_ref();
    let page = paginate_opts.page_num;
    let page_size = paginate_opts.page_size;

    let resource = Some(ResourceVersion {
        path: directory.to_str().unwrap().to_string(),
        version: revision.to_string(),
    });

    let commit = repositories::revisions::get(repo, revision)?
        .ok_or(OxenError::revision_not_found(revision.into()))?;

    // Instantiate these readers once so they can be efficiently passed down through and databases not re-opened
    let object_reader = get_object_reader(repo, &commit.id)?;
    let entry_reader =
        CommitEntryReader::new_from_commit_id(repo, &commit.id, object_reader.clone())?;
    let commit_reader = CommitReader::new(repo)?;

    // Find all the commits once, so that we can re-use to find the latest commit per entry
    let mut commits = commit_reader.history_from_commit_id(&commit.id)?;

    // Sort on timestamp oldest to newest
    commits.sort_by(|a, b| a.timestamp.cmp(&b.timestamp));

    let mut commit_entry_readers: Vec<(Commit, CommitDirEntryReader)> = Vec::new();
    for c in commits {
        let or = get_object_reader(repo, &c.id)?;
        let reader = CommitDirEntryReader::new(repo, &c.id, directory, or.clone())?;
        commit_entry_readers.push((c.clone(), reader));
    }

    // List the directories first, then the files
    let mut dir_paths: Vec<MetadataEntry> = vec![];
    for dir in entry_reader.list_dirs()? {
        if let Some(parent) = dir.parent() {
            if parent == directory || (parent == Path::new("") && directory == Path::new("")) {
                dir_paths.push(meta_entry_from_dir(
                    repo,
                    object_reader.clone(),
                    &commit,
                    &dir,
                    &commit_reader,
                    revision,
                )?);
            }
        }
    }

    let mut file_paths: Vec<MetadataEntry> = vec![];
    let dir_entry_reader =
        CommitDirEntryReader::new(repo, &commit.id, directory, object_reader.clone())?;
    let total = dir_entry_reader.num_entries() + dir_paths.len();
    let total_pages = (total as f64 / page_size as f64).ceil() as usize;

    let offset = dir_paths.len();

    for entry in dir_entry_reader.list_entry_page_with_offset(page, page_size, offset)? {
        file_paths.push(meta_entry_from_commit_entry(
            repo,
            &entry,
            &commit_entry_readers,
            revision,
        )?)
    }

    // Combine all paths, starting with dirs if there are enough, else just files
    let start_page = if page == 0 { 0 } else { page - 1 };
    let start_idx = start_page * page_size;
    let mut entries = if dir_paths.len() < start_idx {
        file_paths
    } else {
        dir_paths.append(&mut file_paths);
        dir_paths
    };

    if entries.len() > page_size {
        let mut end_idx = start_idx + page_size;
        if end_idx > entries.len() {
            end_idx = entries.len();
        }

        entries = entries[start_idx..end_idx].to_vec();
    }

    let metadata = get_dir_entry_metadata(repo, &commit, directory)?;
    let dir = meta_entry_from_dir(
        repo,
        object_reader,
        &commit,
        directory,
        &commit_reader,
        revision,
    )?;

    Ok(PaginatedDirEntries {
        dir: Some(dir),
        entries,
        resource,
        metadata: Some(metadata),
        page_size,
        page_number: page,
        total_pages,
        total_entries: total,
    })
}

pub fn get_meta_entry(
    repo: &LocalRepository,
    commit: &Commit,
    path: impl AsRef<Path>,
) -> Result<MetadataEntry, OxenError> {
    let path = path.as_ref();
    let object_reader = get_object_reader(repo, &commit.id)?;
    let entry_reader =
        CommitEntryReader::new_from_commit_id(repo, &commit.id, object_reader.clone())?;
    let commit_reader = CommitReader::new(repo)?;
    let mut commits = commit_reader.history_from_commit_id(&commit.id)?;
    commits.sort_by(|a, b| a.timestamp.cmp(&b.timestamp));

    // Check if the path is a dir or is the root
    if entry_reader.has_dir(path) || path == Path::new("") {
        log::debug!("get_meta_entry found dir: {:?}", path);
        meta_entry_from_dir(
            repo,
            object_reader,
            commit,
            path,
            &commit_reader,
            &commit.id,
        )
    } else {
        log::debug!("get_meta_entry has file: {:?}", path);

        let parent = path.parent().ok_or(OxenError::file_has_no_parent(path))?;
        let base_name = path.file_name().ok_or(OxenError::file_has_no_name(path))?;
        let dir_entry_reader =
            CommitDirEntryReader::new(repo, &commit.id, parent, object_reader.clone())?;

        // load all commit entry readers once
        let mut commit_entry_readers: Vec<(Commit, CommitDirEntryReader)> = Vec::new();

        for c in commits {
            let object_reader = get_object_reader(repo, &c.id)?;
            let reader = CommitDirEntryReader::new(repo, &c.id, parent, object_reader.clone())?;
            commit_entry_readers.push((c.clone(), reader));
        }

        let entry = dir_entry_reader
            .get_entry(base_name)?
            .ok_or(OxenError::entry_does_not_exist_in_commit(path, &commit.id))?;
        meta_entry_from_commit_entry(repo, &entry, &commit_entry_readers, &commit.id)
    }
}

pub fn get_dir_entry_metadata(
    repo: &LocalRepository,
    commit: &Commit,
    directory: &Path,
) -> Result<MetadataDir, OxenError> {
    let data_types_path =
        cachers::content_stats::dir_column_path(repo, commit, directory, "data_type");

    // let mime_types_path =
    //     cache::cachers::content_stats::dir_column_path(repo, commit, directory, "mime_type");

    // log::debug!(
    //     "list_directory reading data types from {}",
    //     data_types_path.display()
    // );

    if let Ok(data_type_df) = df::tabular::read_df(&data_types_path, DFOpts::empty()) {
        let dt_series: Vec<&str> = data_type_df
            .column("data_type")
            .unwrap()
            .str()
            .unwrap()
            .into_no_null_iter()
            .collect();
        let count_series: Vec<i64> = data_type_df
            .column("count")
            .unwrap()
            .i64()
            .unwrap()
            .into_no_null_iter()
            .collect();

        let data_types: Vec<DataTypeCount> = dt_series
            .iter()
            .zip(count_series.iter())
            .map(|(&data_type, &count)| DataTypeCount {
                data_type: data_type.to_string(),
                count: count.try_into().unwrap(),
            })
            .collect();

        Ok(MetadataDir::new(data_types))
    } else {
        log::warn!("Unable to read {data_types_path:?}");
        Ok(MetadataDir::new(vec![]))
    }
}

fn compute_dir_size(
    repo: &LocalRepository,
    object_reader: Arc<ObjectDBReader>,
    commit: &Commit,
    path: &Path,
) -> Result<u64, OxenError> {
    let entry_reader =
        CommitEntryReader::new_from_commit_id(repo, &commit.id, object_reader.clone())?;
    let mut total_size: u64 = 0;
    // This lists all the committed dirs
    let dirs = entry_reader.list_dirs()?;
    let object_reader = get_object_reader(repo, &commit.id)?;
    for dir in dirs {
        // Have to make sure we are in a subset of the dir (not really a tree structure)
        if dir.starts_with(path) {
            let entry_reader =
                CommitDirEntryReader::new(repo, &commit.id, &dir, object_reader.clone())?;
            for entry in entry_reader.list_entries()? {
                total_size += entry.num_bytes;
            }
        }
    }
    Ok(total_size)
}

fn compute_latest_commit_for_dir(
    repo: &LocalRepository,
    object_reader: Arc<ObjectDBReader>,
    commit: &Commit,
    path: &Path,
    commit_reader: &CommitReader,
) -> Result<Option<Commit>, OxenError> {
    let entry_reader =
        CommitEntryReader::new_from_commit_id(repo, &commit.id, object_reader.clone())?;
    let commits: HashMap<String, Commit> = HashMap::new();
    let mut latest_commit = Some(commit.to_owned());
    // This lists all the committed dirs
    let dirs = entry_reader.list_dirs()?;
    for dir in dirs {
        // Have to make sure we are in a subset of the dir (not really a tree structure)
        if dir.starts_with(path) {
            let entry_reader =
                CommitDirEntryReader::new(repo, &commit.id, &dir, object_reader.clone())?;
            for entry in entry_reader.list_entries()? {
                let commit = if commits.contains_key(&entry.commit_id) {
                    Some(commits[&entry.commit_id].clone())
                } else {
                    commit_reader.get_commit_by_id(&entry.commit_id)?
                };

                if latest_commit.is_none() {
                    latest_commit.clone_from(&commit);
                }

                if latest_commit.as_ref().unwrap().timestamp < commit.as_ref().unwrap().timestamp {
                    latest_commit.clone_from(&commit);
                }
            }
        }
    }
    Ok(latest_commit)
}

pub fn get_latest_commit_for_entry(
    commits: &[(Commit, CommitDirEntryReader)],
    entry: &CommitEntry,
) -> Result<Option<Commit>, OxenError> {
    get_latest_commit_for_path(commits, &entry.path)
}

pub fn get_latest_commit_for_path(
    commits: &[(Commit, CommitDirEntryReader)],
    path: &Path,
) -> Result<Option<Commit>, OxenError> {
    let os_path = OsPath::from(path).to_pathbuf();
    let path = os_path
        .file_name()
        .ok_or(OxenError::file_has_no_name(path))?;
    log::debug!("get_latest_commit_for_path: {:?}", path);
    let mut latest_hash: Option<String> = None;
    // Store the commit from the previous iteration. Initialized as None.
    let mut previous_commit: Option<Commit> = None;

    for (commit, entry_reader) in commits.iter().rev() {
        if let Some(old_entry) = entry_reader.get_entry(path)? {
            log::debug!("Found entry! For path {:?} in commit {}", path, commit);

            if latest_hash.is_none() {
                // This is the first encountered entry, setting it as the baseline for comparison.
                latest_hash = Some(old_entry.hash.clone());
            } else if latest_hash.as_ref() != Some(&old_entry.hash) {
                // A change is detected, return the previous commit which introduced the change.
                return Ok(previous_commit);
            }
            // Update previous_commit after the check, so it holds the commit before the change was detected.
            previous_commit = Some(commit.clone());
        } else {
            log::debug!("No entry found for path {:?} in commit {}", path, commit);
        }
    }

    // If no change was detected (all entries have the same hash), or the entry was not found,
    // return None or consider returning the oldest commit if previous_commit has been set.
    Ok(previous_commit)
}

pub fn meta_entry_from_commit_entry(
    repo: &LocalRepository,
    entry: &CommitEntry,
    commit_entry_readers: &[(Commit, CommitDirEntryReader)],
    revision: &str,
) -> Result<MetadataEntry, OxenError> {
    log::debug!("meta_entry_from_commit_entry: {:?}", entry.path);
    let size = util::fs::version_file_size(repo, entry)?;
    let Some(latest_commit) = get_latest_commit_for_entry(commit_entry_readers, entry)? else {
        log::error!("No latest commit for entry: {:?}", entry.path);
        return Err(OxenError::basic_str(format!(
            "No latest commit for entry: {:?}",
            entry.path
        )));
    };

    let base_name = entry
        .path
        .file_name()
        .ok_or(OxenError::file_has_no_name(&entry.path))?;

    let version_path = util::fs::version_path(repo, entry);

    let data_type = util::fs::file_data_type(&version_path);

    let is_indexed = if data_type == EntryDataType::Tabular {
        Some(
            repositories::workspaces::data_frames::is_queryable_data_frame_indexed(
                repo,
                &entry.path,
                &latest_commit,
            )?,
        )
    } else {
        None
    };

    return Ok(MetadataEntry {
        filename: String::from(base_name.to_string_lossy()),
<<<<<<< HEAD
        hash: MerkleHash::new(0),
=======
        hash: entry.hash.to_string(),
>>>>>>> f2e6c87b
        is_dir: false,
        size,
        latest_commit: Some(latest_commit.clone()),
        data_type,
        mime_type: util::fs::file_mime_type(&version_path),
        extension: util::fs::file_extension(&version_path),
        resource: Some(ParsedResource {
            commit: Some(latest_commit.clone()),
            branch: None,
            version: PathBuf::from(revision),
            path: entry.path.clone(),
            resource: PathBuf::from(revision).join(entry.path.clone()),
        }),
        // Not applicable for files YET, but we will also compute this metadata
        metadata: None,
        is_queryable: is_indexed,
    });
}

/// Get a DirEntry summing up the size of all files in a directory
/// and finding the latest commit within the directory
pub fn meta_entry_from_dir(
    repo: &LocalRepository,
    object_reader: Arc<ObjectDBReader>,
    commit: &Commit,
    path: &Path,
    commit_reader: &CommitReader,
    revision: &str,
) -> Result<MetadataEntry, OxenError> {
    // We cache the latest commit and size for each file in the directory after commit
    let latest_commit_path = cachers::repo_size::dir_latest_commit_path(repo, commit, path);
    // log::debug!(
    //     "meta_entry_from_dir {:?} latest_commit_path: {:?}",
    //     path,
    //     latest_commit_path
    // );

    let latest_commit = match util::fs::read_from_path(latest_commit_path) {
        Ok(id) => {
            // log::debug!("meta_entry_from_dir found latest_commit on disk: {:?}", id);
            commit_reader.get_commit_by_id(id)?
        }
        Err(_) => {
            // log::debug!("meta_entry_from_dir computing latest_commit");
            compute_latest_commit_for_dir(repo, object_reader.clone(), commit, path, commit_reader)?
        }
    };

    let total_size_path = cachers::repo_size::dir_size_path(repo, commit, path);
    let total_size = match util::fs::read_from_path(total_size_path) {
        Ok(total_size_str) => total_size_str
            .parse::<u64>()
            .map_err(|_| OxenError::basic_str("Could not get cached total size of dir"))?,
        Err(_) => {
            // cache failed, go compute it
            compute_dir_size(repo, object_reader.clone(), commit, path)?
        }
    };

    let dir_metadata = repositories::entries::get_dir_entry_metadata(repo, commit, path)?;

    let base_name = path.file_name().unwrap_or(std::ffi::OsStr::new(""));
    return Ok(MetadataEntry {
        filename: String::from(base_name.to_string_lossy()),
<<<<<<< HEAD
        hash: MerkleHash::new(0),
=======
        hash: commit.id.to_string(),
>>>>>>> f2e6c87b
        is_dir: true,
        size: total_size,
        latest_commit,
        data_type: EntryDataType::Dir,
        mime_type: "inode/directory".to_string(),
        extension: util::fs::file_extension(path),
        resource: Some(ParsedResource {
            commit: Some(commit.clone()),
            branch: None,
            version: PathBuf::from(revision),
            path: path.to_path_buf(),
            resource: PathBuf::from(revision).join(path),
        }),
        metadata: Some(GenericMetadata::MetadataDir(dir_metadata)),
        is_queryable: None,
    });
}

pub fn get_commit_history_path(
    commits: &[(Commit, CommitDirEntryReader)],
    path: impl AsRef<Path>,
) -> Result<Vec<Commit>, OxenError> {
    let os_path = OsPath::from(path.as_ref()).to_pathbuf();
    let path = os_path
        .file_name()
        .ok_or(OxenError::file_has_no_name(&path))?;

    // log::debug!("get_commit_history_path: checking path {:?}", path);

    let mut latest_hash: Option<String> = None;
    let mut history: Vec<Commit> = Vec::new();

    for (commit, entry_reader) in commits.iter().rev() {
        if let Some(old_entry) = entry_reader.get_entry(path)? {
            if latest_hash.is_none() {
                // This is the first encountered entry; set it as the baseline for comparison.
                // log::debug!("get_commit_history_path: first entry {:?}", commit);
                latest_hash = Some(old_entry.hash.clone());
                history.push(commit.clone()); // Include the first commit as the starting point of history
            } else if latest_hash.as_ref() != Some(&old_entry.hash) {
                // A change in hash is detected, indicating an edit. Include this commit in history.
                // log::debug!("get_commit_history_path: new entry {:?}", commit);
                latest_hash = Some(old_entry.hash.clone());
                history.push(commit.clone());
            }
        }
    }

    history.sort_by(|a, b| b.timestamp.cmp(&a.timestamp));

    Ok(history)
}

pub fn list_tabular_files_in_repo(
    local_repo: &LocalRepository,
    commit: &Commit,
) -> Result<Vec<MetadataEntry>, OxenError> {
    let schema_reader = index::SchemaReader::new(local_repo, &commit.id)?;
    let schemas = schema_reader.list_schemas()?;

    let mut meta_entries: Vec<MetadataEntry> = vec![];
    let entry_reader = CommitEntryReader::new(local_repo, commit)?;
    let commit_reader = CommitReader::new(local_repo)?;
    let commits = commit_reader.list_all()?;

    for (path, _schema) in schemas.iter() {
        let entry = entry_reader.get_entry(path)?;

        if entry.is_some() {
            let parent = path.parent().ok_or(OxenError::file_has_no_parent(path))?;
            let mut commit_entry_readers: Vec<(Commit, CommitDirEntryReader)> = Vec::new();
            for commit in &commits {
                let object_reader = get_object_reader(local_repo, &commit.id)?;
                let reader = CommitDirEntryReader::new(
                    local_repo,
                    &commit.id,
                    parent,
                    object_reader.clone(),
                )?;
                commit_entry_readers.push((commit.clone(), reader));
            }

            let metadata = core::v0_10_0::entries::meta_entry_from_commit_entry(
                local_repo,
                &entry.unwrap(),
                &commit_entry_readers,
                &commit.id,
            )?;
            if metadata.data_type == EntryDataType::Tabular {
                meta_entries.push(metadata);
            }
        }
    }

    Ok(meta_entries)
}

pub fn count_for_commit(repo: &LocalRepository, commit: &Commit) -> Result<usize, OxenError> {
    let reader = CommitEntryReader::new(repo, commit)?;
    reader.num_entries()
}

pub fn list_for_commit(
    repo: &LocalRepository,
    commit: &Commit,
) -> Result<Vec<CommitEntry>, OxenError> {
    let reader = CommitEntryReader::new(repo, commit)?;
    reader.list_entries()
}<|MERGE_RESOLUTION|>--- conflicted
+++ resolved
@@ -460,11 +460,7 @@
 
     return Ok(MetadataEntry {
         filename: String::from(base_name.to_string_lossy()),
-<<<<<<< HEAD
-        hash: MerkleHash::new(0),
-=======
         hash: entry.hash.to_string(),
->>>>>>> f2e6c87b
         is_dir: false,
         size,
         latest_commit: Some(latest_commit.clone()),
@@ -529,11 +525,7 @@
     let base_name = path.file_name().unwrap_or(std::ffi::OsStr::new(""));
     return Ok(MetadataEntry {
         filename: String::from(base_name.to_string_lossy()),
-<<<<<<< HEAD
-        hash: MerkleHash::new(0),
-=======
         hash: commit.id.to_string(),
->>>>>>> f2e6c87b
         is_dir: true,
         size: total_size,
         latest_commit,
