--- conflicted
+++ resolved
@@ -73,12 +73,8 @@
     file_path: impl AsRef<Path>,
     data: &serde_json::Value,
 ) -> Result<DataFrame, OxenError> {
-<<<<<<< HEAD
-    let db_path = workspaces::data_frames::mods_db_path(repo, workspace_id, &new_mod.entry.path);
-=======
     let file_path = file_path.as_ref();
     let db_path = workspaces::data_frames::duckdb_path(workspace, file_path);
->>>>>>> 145e4d32
     log::debug!("add_row() got db_path: {:?}", db_path);
     let conn = df_db::get_connection(db_path)?;
 
@@ -240,12 +236,8 @@
     row_id: &str,
     data: &serde_json::Value,
 ) -> Result<DataFrame, OxenError> {
-<<<<<<< HEAD
-    let db_path = workspaces::data_frames::mods_db_path(repo, workspace_id, &new_mod.entry.path);
-=======
     let path = path.as_ref();
     let db_path = workspaces::data_frames::duckdb_path(workspace, path);
->>>>>>> 145e4d32
     let conn = df_db::get_connection(db_path)?;
 
     let mut df = tabular::parse_json_to_df(data)?;
