use duckdb::Connection;
use polars::frame::DataFrame;

use sql_query_builder::{Delete, Select};

use crate::api;
use crate::constants::{DIFF_HASH_COL, DIFF_STATUS_COL, OXEN_COLS, TABLE_NAME};
use crate::constants::{MODS_DIR, OXEN_HIDDEN_DIR, WORKSPACES_DIR};
use crate::core::db::workspace_df_db::select_cols_from_schema;
use crate::core::db::{df_db, workspace_df_db};
use crate::core::df::{sql, tabular};
use crate::core::index::workspaces;
use crate::core::index::CommitEntryReader;
use crate::model::diff::tabular_diff::{
    TabularDiffDupes, TabularDiffMods, TabularDiffParameters, TabularDiffSchemas,
    TabularDiffSummary, TabularSchemaDiff,
};
use crate::model::diff::{AddRemoveModifyCounts, DiffResult, TabularDiff};

use crate::model::staged_row_status::StagedRowStatus;
use crate::model::{CommitEntry, LocalRepository, Workspace};
use crate::opts::DFOpts;
use crate::{error::OxenError, util};
use std::path::{Path, PathBuf};

pub mod rows;

pub fn is_behind(workspace: &Workspace, path: impl AsRef<Path>) -> Result<bool, OxenError> {
    let commit_path = previous_commit_ref_path(workspace, path);
    let commit_id = util::fs::read_from_path(commit_path)?;
    Ok(commit_id != workspace.commit.id)
}

pub fn previous_commit_ref_path(workspace: &Workspace, path: impl AsRef<Path>) -> PathBuf {
    let path_hash = util::hasher::hash_str(path.as_ref().to_string_lossy());
    workspace
        .workspace_repo
        .path
        .join(OXEN_HIDDEN_DIR)
        .join(WORKSPACES_DIR)
        .join(MODS_DIR)
        .join("duckdb")
        .join(path_hash)
        .join("COMMIT_ID")
}

<<<<<<< HEAD
pub fn mods_db_path(repo: &LocalRepository, workspace_id: &str, path: impl AsRef<Path>) -> PathBuf {
=======
// used to be duckdb_path
pub fn duckdb_path(workspace: &Workspace, path: impl AsRef<Path>) -> PathBuf {
>>>>>>> 145e4d32
    let path_hash = util::hasher::hash_str(path.as_ref().to_string_lossy());
    workspace
        .workspace_repo
        .path
        .join(OXEN_HIDDEN_DIR)
        .join(WORKSPACES_DIR)
        .join(MODS_DIR)
        .join("duckdb")
        .join(path_hash)
        .join("db")
}

pub fn count(workspace: &Workspace, path: impl AsRef<Path>) -> Result<usize, OxenError> {
    let db_path = duckdb_path(workspace, path);
    let conn = df_db::get_connection(db_path)?;

    let count = df_db::count(&conn, TABLE_NAME)?;
    Ok(count)
}

pub fn index(workspace: &Workspace, path: &Path) -> Result<(), OxenError> {
    // Is tabular just looks at the file extensions
    if !util::fs::is_tabular(path) {
        return Err(OxenError::basic_str(
            "File format not supported, must be tabular.must be tabular.",
        ));
    }

    let repo = &workspace.base_repo;
    let commit = &workspace.commit;
    let reader = CommitEntryReader::new(repo, commit)?;
    let entry = reader.get_entry(path)?;
    let entry = match entry {
        Some(entry) => entry,
        None => return Err(OxenError::resource_not_found(path.to_string_lossy())),
    };

    let db_path = duckdb_path(workspace, &entry.path);

    let Some(parent) = db_path.parent() else {
        return Err(OxenError::basic_str(format!(
            "Failed to get parent directory for {:?}",
            db_path
        )));
    };

    if !parent.exists() {
        util::fs::create_dir_all(parent)?;
    }

    copy_duckdb_if_already_indexed(repo, &entry, &db_path)?;

    let conn = df_db::get_connection(db_path)?;
    if df_db::table_exists(&conn, TABLE_NAME)? {
        df_db::drop_table(&conn, TABLE_NAME)?;
    }
    let version_path = util::fs::version_path(repo, &entry);

    log::debug!(
        "core::index::workspaces::data_frames::index({:?}) got version path: {:?}",
        entry.path,
        version_path
    );

    df_db::index_file_with_id(&version_path, &conn)?;
    log::debug!(
        "core::index::workspaces::data_frames::index({:?}) finished!",
        entry.path
    );

    add_row_status_cols(&conn)?;

    // Save the current commit id so we know if the branch has advanced
    let commit_path = previous_commit_ref_path(workspace, path);
    util::fs::write_to_path(commit_path, &commit.id)?;

    Ok(())
}

pub fn query(
    workspace: &Workspace,
    path: impl AsRef<Path>,
    opts: &DFOpts,
) -> Result<DataFrame, OxenError> {
    let path = path.as_ref();
    let db_path = duckdb_path(workspace, path);
    log::debug!("query_staged_df() got db_path: {:?}", db_path);

    let conn = df_db::get_connection(db_path)?;

    // Get the schema of this commit entry
    let repo = &workspace.base_repo;
    let commit = &workspace.commit;
    let schema = api::local::schemas::get_by_path_from_ref(repo, &commit.id, path)?
        .ok_or_else(|| OxenError::resource_not_found(path.to_string_lossy()))?;

    // Enrich w/ oxen cols
    let full_schema = workspace_df_db::enhance_schema_with_oxen_cols(&schema)?;

    let col_names = select_cols_from_schema(&schema)?;

    let select = Select::new().select(&col_names).from(TABLE_NAME);

    let df = df_db::select(&conn, &select, true, Some(&full_schema), Some(opts))?;

    Ok(df)
}

fn add_row_status_cols(conn: &Connection) -> Result<(), OxenError> {
    let query_status = format!(
        "ALTER TABLE \"{}\" ADD COLUMN \"{}\" VARCHAR DEFAULT '{}'",
        TABLE_NAME,
        DIFF_STATUS_COL,
        StagedRowStatus::Unchanged
    );
    conn.execute(&query_status, [])?;

    let query_hash = format!(
        "ALTER TABLE \"{}\" ADD COLUMN \"{}\" VARCHAR DEFAULT NULL",
        TABLE_NAME, DIFF_HASH_COL
    );
    conn.execute(&query_hash, [])?;
    Ok(())
}

fn copy_duckdb_if_already_indexed(
    repo: &LocalRepository,
    entry: &CommitEntry,
    new_db_path: &Path,
) -> Result<(), OxenError> {
    let maybe_existing_db_path = sql::db_cache_path(repo, entry);
    let conn = df_db::get_connection(&maybe_existing_db_path)?;
    if df_db::table_exists(&conn, TABLE_NAME)? {
        log::debug!(
            "copying existing db from {:?} to {:?}",
            maybe_existing_db_path,
            new_db_path
        );
        std::fs::copy(&maybe_existing_db_path, new_db_path)?;
        return Ok(());
    }
    Ok(())
}

pub fn unindex(workspace: &Workspace, path: impl AsRef<Path>) -> Result<(), OxenError> {
    let path = path.as_ref();
    let db_path = duckdb_path(workspace, path);
    let conn = df_db::get_connection(db_path)?;
    df_db::drop_table(&conn, TABLE_NAME)?;

    Ok(())
}

pub fn is_indexed(workspace: &Workspace, path: &Path) -> Result<bool, OxenError> {
    log::debug!("checking dataset is indexed for {:?}", path);
    let db_path = duckdb_path(workspace, path);
    log::debug!("getting conn at path {:?}", db_path);
    let conn = df_db::get_connection(db_path)?;

    let table_exists = df_db::table_exists(&conn, TABLE_NAME)?;
    log::debug!("dataset_is_indexed() got table_exists: {:?}", table_exists);
    Ok(table_exists)
}

pub fn diff(workspace: &Workspace, path: impl AsRef<Path>) -> Result<DiffResult, OxenError> {
    let repo = &workspace.base_repo;
    let commit = &workspace.commit;
    let path = path.as_ref();
    // Get commit for the branch head
    log::debug!("diff_workspace_df got repo at path {:?}", repo.path);

    let entry = api::local::entries::get_commit_entry(repo, commit, path)?
        .ok_or(OxenError::entry_does_not_exist(path))?;

    if !is_indexed(workspace, path)? {
        return Err(OxenError::basic_str("Dataset is not indexed"));
    };

    let db_path = duckdb_path(workspace, entry.path);

    let conn = df_db::get_connection(db_path)?;

    let diff_df = workspace_df_db::df_diff(&conn)?;

    if diff_df.is_empty() {
        return Ok(DiffResult::Tabular(TabularDiff::empty()));
    }

    let row_mods = AddRemoveModifyCounts::from_diff_df(&diff_df)?;

    let schema = workspace_df_db::schema_without_oxen_cols(&conn, TABLE_NAME)?;

    let schemas = TabularDiffSchemas {
        left: schema.clone(),
        right: schema.clone(),
        diff: schema.clone(),
    };

    let diff_summary = TabularDiffSummary {
        modifications: TabularDiffMods {
            row_counts: row_mods,
            col_changes: TabularSchemaDiff::empty(),
        },
        schemas,
        dupes: TabularDiffDupes::empty(),
    };

    let diff_result = TabularDiff {
        contents: diff_df,
        parameters: TabularDiffParameters::empty(),
        summary: diff_summary,
    };

    Ok(DiffResult::Tabular(diff_result))
}

pub fn extract_dataset_to_versions_dir(
    workspace: &Workspace,
    entry: &CommitEntry,
) -> Result<(), OxenError> {
    let repo = &workspace.base_repo;
    let version_path = util::fs::version_path(repo, entry);
    let db_path = duckdb_path(workspace, entry.path.clone());
    let conn = df_db::get_connection(db_path)?;

    log::debug!("extracting to versions path: {:?}", version_path);

    // Filter out any with removed status before extracting
    let delete = Delete::new().delete_from(TABLE_NAME).where_clause(&format!(
        "\"{}\" = '{}'",
        DIFF_STATUS_COL,
        StagedRowStatus::Removed
    ));
    conn.execute(&delete.to_string(), [])?;

    let df_before = tabular::read_df(&version_path, DFOpts::empty())?;
    log::debug!(
        "extract_dataset_to_versions_dir() got df_before: {:?}",
        df_before
    );

    match entry.path.extension() {
        Some(ext) => match ext.to_str() {
            Some("csv") => export_csv(&version_path, &conn)?,
            Some("tsv") => export_tsv(&version_path, &conn)?,
            Some("json") | Some("jsonl") | Some("ndjson") => export_rest(&version_path, &conn)?,
            Some("parquet") => export_parquet(&version_path, &conn)?,
            _ => {
                return Err(OxenError::basic_str(
                    "File format not supported, must be tabular.",
                ))
            }
        },
        None => {
            return Err(OxenError::basic_str(
                "File format not supported, must be tabular.",
            ))
        }
    }

    let df_after = tabular::read_df(&version_path, DFOpts::empty())?;
    log::debug!(
        "extract_dataset_to_versions_dir() got df_after: {:?}",
        df_after
    );

    Ok(())
}

// TODONOW combine with versions dir export fn and genericize on path
pub fn extract_to_working_dir(
    workspace: &Workspace,
    entry: &CommitEntry,
) -> Result<PathBuf, OxenError> {
    let workspace_repo = &workspace.workspace_repo;

    let working_path = workspace_repo.path.join(entry.path.clone());
    let db_path = duckdb_path(workspace, entry.path.clone());
    let conn = df_db::get_connection(db_path)?;
    // Match on the extension
    if !working_path.exists() {
        util::fs::create_dir_all(
            working_path
                .parent()
                .expect("Failed to get parent directory"),
        )?;
    }

    log::debug!("created working path: {:?}", working_path);

    let delete = Delete::new().delete_from(TABLE_NAME).where_clause(&format!(
        "\"{}\" = '{}'",
        DIFF_STATUS_COL,
        StagedRowStatus::Removed
    ));
    let res = conn.execute(&delete.to_string(), [])?;
    log::debug!("delete query result is: {:?}", res);

    match entry.path.extension() {
        Some(ext) => match ext.to_str() {
            Some("csv") => export_csv(&working_path, &conn)?,
            Some("tsv") => export_tsv(&working_path, &conn)?,
            Some("json") | Some("jsonl") | Some("ndjson") => export_rest(&working_path, &conn)?,
            Some("parquet") => export_parquet(&working_path, &conn)?,
            _ => {
                return Err(OxenError::basic_str(
                    "File format not supported, must be tabular.",
                ))
            }
        },
        None => {
            return Err(OxenError::basic_str(
                "File format not supported, must be tabular.",
            ))
        }
    }

    let df_after = tabular::read_df(&working_path, DFOpts::empty())?;
    log::debug!("extract_to_working_dir() got df_after: {:?}", df_after);

    Ok(working_path)
}

pub fn unstage(workspace: &Workspace, path: impl AsRef<Path>) -> Result<(), OxenError> {
    unindex(workspace, &path)?;
    workspaces::stager::rm(workspace, &path)?;

    Ok(())
}

pub fn restore(workspace: &Workspace, path: impl AsRef<Path>) -> Result<(), OxenError> {
    // Unstage and then restage the df
    unindex(workspace, &path)?;

    // TODO: we could do this more granularly without a full reset
    index(workspace, path.as_ref())?;

    Ok(())
}

fn export_rest(path: &Path, conn: &Connection) -> Result<(), OxenError> {
    log::debug!("export_rest()");
    let excluded_cols = OXEN_COLS
        .iter()
        .map(|col| format!("\"{}\"", col))
        .collect::<Vec<String>>()
        .join(", ");
    let query = format!(
        "COPY (SELECT * EXCLUDE ({}) FROM '{}') to '{}';",
        excluded_cols,
        TABLE_NAME,
        path.to_string_lossy()
    );

    // let temp_select_query = Select::new().select("*").from(TABLE_NAME);
    // let temp_res = df_db::select(conn, &temp_select_query)?;
    // log::debug!("export_rest() got df: {:?}", temp_res);

    conn.execute(&query, [])?;
    Ok(())
}

fn export_csv(path: &Path, conn: &Connection) -> Result<(), OxenError> {
    log::debug!("export_csv()");
    let excluded_cols = OXEN_COLS
        .iter()
        .map(|col| format!("\"{}\"", col))
        .collect::<Vec<String>>()
        .join(", ");
    let query = format!(
        "COPY (SELECT * EXCLUDE ({}) FROM '{}') to '{}' (HEADER, DELIMITER ',');",
        excluded_cols,
        TABLE_NAME,
        path.to_string_lossy()
    );

    // let temp_select_query = Select::new().select("*").from(TABLE_NAME);

    // let temp_res = df_db::select(conn, &temp_select_query)?;
    // log::debug!("export_csv() got df: {:?}", temp_res);

    conn.execute(&query, [])?;

    Ok(())
}

fn export_tsv(path: &Path, conn: &Connection) -> Result<(), OxenError> {
    log::debug!("export_tsv()");
    let excluded_cols = OXEN_COLS
        .iter()
        .map(|col| format!("\"{}\"", col))
        .collect::<Vec<String>>()
        .join(", ");
    let query = format!(
        "COPY (SELECT * EXCLUDE ({}) FROM '{}') to '{}' (HEADER, DELIMITER '\t');",
        excluded_cols,
        TABLE_NAME,
        path.to_string_lossy()
    );

    conn.execute(&query, [])?;
    Ok(())
}

fn export_parquet(path: &Path, conn: &Connection) -> Result<(), OxenError> {
    log::debug!("export_parquet()");
    let excluded_cols = OXEN_COLS
        .iter()
        .map(|col| format!("\"{}\"", col))
        .collect::<Vec<String>>()
        .join(", ");

    let query = format!(
        "COPY (SELECT * EXCLUDE ({}) FROM '{}') to '{}' (FORMAT PARQUET);",
        excluded_cols,
        TABLE_NAME,
        path.to_string_lossy()
    );
    conn.execute(&query, [])?;

    Ok(())
}

#[cfg(test)]
mod tests {
    use std::path::Path;

    use serde_json::json;

    use crate::api;
    use crate::command;
    use crate::config::UserConfig;
    use crate::constants::OXEN_ID_COL;
    use crate::core::index::workspaces;
    use crate::error::OxenError;
    use crate::model::diff::DiffResult;
    use crate::model::NewCommitBody;
    use crate::opts::DFOpts;
    use crate::test;

    #[test]
    fn test_add_row() -> Result<(), OxenError> {
        test::run_training_data_repo_test_fully_committed(|repo| {
            let branch_name = "test-append";
            let branch = api::local::branches::create_checkout(&repo, branch_name)?;
            let commit = api::local::commits::get_by_id(&repo, &branch.commit_id)?.unwrap();
            let workspace_id = UserConfig::identifier()?;
            let workspace = workspaces::create(&repo, &commit, workspace_id)?;
            let file_path = Path::new("annotations")
                .join("train")
                .join("bounding_box.csv");

            // Index dataset
            workspaces::data_frames::index(&workspace, &file_path)?;

            // Append row
            let json_data = json!({
                "file": "dawg1.jpg",
                "label": "dog",
                "min_x": 13,
                "min_y": 14,
                "width": 100,
                "height": 100
            });
            workspaces::data_frames::rows::add(&workspace, &file_path, &json_data)?;

            // List the files that are changed
            let commit_entries = workspaces::stager::list_files(&workspace)?;
            assert_eq!(commit_entries.len(), 1);

            let diff = workspaces::data_frames::diff(&workspace, file_path)?;
            match diff {
                DiffResult::Tabular(tabular_diff) => {
                    let added_rows = tabular_diff.summary.modifications.row_counts.added;
                    assert_eq!(added_rows, 1);
                }
                _ => panic!("Expected tabular diff result"),
            }

            Ok(())
        })
    }

    #[test]
    fn test_delete_added_row_with_two_rows() -> Result<(), OxenError> {
        if std::env::consts::OS == "windows" {
            return Ok(());
        }
        test::run_training_data_repo_test_fully_committed(|repo| {
            let branch_name = "test-append";
            let branch = api::local::branches::create_checkout(&repo, branch_name)?;
            let commit = api::local::commits::get_by_id(&repo, &branch.commit_id)?.unwrap();
            let workspace_id = UserConfig::identifier()?;
            let workspace = workspaces::create(&repo, &commit, workspace_id)?;
            let file_path = Path::new("annotations")
                .join("train")
                .join("bounding_box.csv");

            // Index dataset
            workspaces::data_frames::index(&workspace, &file_path)?;

            // Append row
            let json_data = json!({
                "file": "dawg1.jpg",
                "label": "dog",
                "min_x": 13,
                "min_y": 14,
                "width": 100,
                "height": 100
            });
            let append_entry_1 =
                workspaces::data_frames::rows::add(&workspace, &file_path, &json_data)?;

            let append_1_id = append_entry_1.column(OXEN_ID_COL)?.get(0)?.to_string();
            let append_1_id = append_1_id.replace('"', "");

            let json_data = json!({
                "file": "dawg2.jpg",
                "label": "dog",
                "min_x": 13,
                "min_y": 14,
                "width": 100,
                "height": 100
            });
            let _append_entry_2 =
                workspaces::data_frames::rows::add(&workspace, &file_path, &json_data)?;

            // List the files that are changed
            let commit_entries = workspaces::stager::list_files(&workspace)?;
            assert_eq!(commit_entries.len(), 1);

            // List the staged mods
            let diff = workspaces::data_frames::diff(&workspace, &file_path)?;
            match diff {
                DiffResult::Tabular(tabular_diff) => {
                    let added_rows = tabular_diff.summary.modifications.row_counts.added;
                    assert_eq!(added_rows, 2);
                }
                _ => panic!("Expected tabular diff result"),
            }

            // Delete the first append
            workspaces::data_frames::rows::delete(&workspace, &file_path, &append_1_id)?;

            // Should only be one mod now
            let diff = workspaces::data_frames::diff(&workspace, &file_path)?;
            match diff {
                DiffResult::Tabular(tabular_diff) => {
                    let added_rows = tabular_diff.summary.modifications.row_counts.added;
                    assert_eq!(added_rows, 1);
                }
                _ => panic!("Expected tabular diff result"),
            }

            Ok(())
        })
    }

    #[test]
    fn test_clear_changes() -> Result<(), OxenError> {
        test::run_training_data_repo_test_fully_committed(|repo| {
            let branch_name = "test-append";
            let branch = api::local::branches::create_checkout(&repo, branch_name)?;
            let commit = api::local::commits::get_by_id(&repo, &branch.commit_id)?.unwrap();
            let workspace_id = UserConfig::identifier()?;
            let workspace = workspaces::create(&repo, &commit, workspace_id)?;
            let file_path = Path::new("annotations")
                .join("train")
                .join("bounding_box.csv");

            // Index the dataset
            workspaces::data_frames::index(&workspace, &file_path)?;

            // Append the data to staging area
            let json_data = json!({
                "file": "dawg1.jpg",
                "label": "dog",
                "min_x": 13,
                "min_y": 14,
                "width": 100,
                "height": 100
            });
            let append_entry_1 =
                workspaces::data_frames::rows::add(&workspace, &file_path, &json_data)?;
            let append_1_id = append_entry_1.column(OXEN_ID_COL)?.get(0)?;
            let append_1_id = append_1_id.get_str().unwrap();
            log::debug!("added the row");

            let json_data = json!({
                "file": "dawg2.jpg",
                "label": "dog",
                "min_x": 13,
                "min_y": 14,
                "width": 100,
                "height": 100
            });
            let append_entry_2 =
                workspaces::data_frames::rows::add(&workspace, &file_path, &json_data)?;
            let append_2_id = append_entry_2.column(OXEN_ID_COL)?.get(0)?;
            let append_2_id = append_2_id.get_str().unwrap();

            // List the files that are changed
            let commit_entries = workspaces::stager::list_files(&workspace)?;
            assert_eq!(commit_entries.len(), 1);

            // List the staged mods
            let diff = workspaces::data_frames::diff(&workspace, file_path.clone())?;

            match diff {
                DiffResult::Tabular(tabular_diff) => {
                    let added_rows = tabular_diff.summary.modifications.row_counts.added;
                    assert_eq!(added_rows, 2);
                }
                _ => panic!("Expected tabular diff result"),
            }
            // Delete the first append
            workspaces::data_frames::rows::delete(&workspace, &file_path, append_1_id)?;

            // Delete the second append
            workspaces::data_frames::rows::delete(&workspace, &file_path, append_2_id)?;

            // Should be zero staged files
            let commit_entries = workspaces::stager::list_files(&workspace)?;
            assert_eq!(commit_entries.len(), 0);

            log::debug!("about to diff staged");
            // Should be zero mods left
            let diff = workspaces::data_frames::diff(&workspace, file_path.clone())?;
            log::debug!("got diff staged");

            match diff {
                DiffResult::Tabular(tabular_diff) => {
                    let added_rows = tabular_diff.summary.modifications.row_counts.added;
                    assert_eq!(added_rows, 0);
                }
                _ => panic!("Expected tabular diff result"),
            }
            Ok(())
        })
    }

    #[test]
    fn test_delete_committed_row() -> Result<(), OxenError> {
        test::run_training_data_repo_test_fully_committed(|repo| {
            let branch_name = "test-append";
            let branch = api::local::branches::create_checkout(&repo, branch_name)?;
            let commit = api::local::commits::get_by_id(&repo, &branch.commit_id)?.unwrap();
            let workspace_id = UserConfig::identifier()?;
            let workspace = workspaces::create(&repo, &commit, workspace_id)?;
            let file_path = Path::new("annotations")
                .join("train")
                .join("bounding_box.csv");

            // Index the dataset
            workspaces::data_frames::index(&workspace, &file_path)?;

            // Preview the dataset to grab some ids
            let mut page_opts = DFOpts::empty();
            page_opts.page = Some(0);
            page_opts.page_size = Some(10);

            let staged_df = workspaces::data_frames::query(&workspace, &file_path, &page_opts)?;

            let id_to_delete = staged_df.column(OXEN_ID_COL)?.get(0)?.to_string();
            let id_to_delete = id_to_delete.replace('"', "");

            // Stage a deletion
            workspaces::data_frames::rows::delete(&workspace, &file_path, &id_to_delete)?;

            // List the files that are changed
            let commit_entries = workspaces::stager::list_files(&workspace)?;
            assert_eq!(commit_entries.len(), 1);

            let diff = workspaces::data_frames::diff(&workspace, &file_path)?;
            match diff {
                DiffResult::Tabular(tabular_diff) => {
                    let removed_rows = tabular_diff.summary.modifications.row_counts.removed;
                    assert_eq!(removed_rows, 1);
                }
                _ => panic!("Expected tabular diff result"),
            }

            let status = command::status(&repo)?;
            log::debug!("got this status {:?}", status);

            // Commit the new file

            let new_commit = NewCommitBody {
                author: "author".to_string(),
                email: "email".to_string(),
                message: "Deleting a row allegedly".to_string(),
            };
            let commit_2 = workspaces::commit(&workspace, &new_commit, branch_name)?;

            let file_1 = api::local::revisions::get_version_file_from_commit_id(
                &repo, &commit.id, &file_path,
            )?;

            let file_2 = api::local::revisions::get_version_file_from_commit_id(
                &repo,
                commit_2.id,
                &file_path,
            )?;

            let diff_result = api::local::diff::diff_files(file_1, file_2, vec![], vec![], vec![])?;

            match diff_result {
                DiffResult::Tabular(tabular_diff) => {
                    let removed_rows = tabular_diff.summary.modifications.row_counts.removed;
                    assert_eq!(removed_rows, 1);
                }
                _ => panic!("Expected tabular diff result"),
            }

            Ok(())
        })
    }

    #[test]
    fn test_modify_added_row() -> Result<(), OxenError> {
        if std::env::consts::OS == "windows" {
            return Ok(());
        }
        test::run_training_data_repo_test_fully_committed(|repo| {
            let branch_name = "test-append";
            let branch = api::local::branches::create_checkout(&repo, branch_name)?;
            let commit = api::local::commits::get_by_id(&repo, &branch.commit_id)?.unwrap();
            let workspace_id = UserConfig::identifier()?;
            let workspace = workspaces::create(&repo, &commit, workspace_id)?;
            let file_path = Path::new("annotations")
                .join("train")
                .join("bounding_box.csv");

            // Could use cache path here but they're being sketchy at time of writing
            // Index the dataset
            workspaces::data_frames::index(&workspace, &file_path)?;

            // Add a row
            let json_data = json!({
                "min_x": 13,
                "min_y": 14,
                "width": 100,
                "height": 100
            });
            let new_row = workspaces::data_frames::rows::add(&workspace, &file_path, &json_data)?;

            // 1 row added
            let diff = workspaces::data_frames::diff(&workspace, &file_path)?;
            match diff {
                DiffResult::Tabular(tabular_diff) => {
                    let added_rows = tabular_diff.summary.modifications.row_counts.added;
                    assert_eq!(added_rows, 1);
                }
                _ => panic!("Expected tabular diff result"),
            }

            let id_to_modify = new_row.column(OXEN_ID_COL)?.get(0)?;
            let id_to_modify = id_to_modify.get_str().unwrap();

            let json_data = json!({
                "height": 101
            });

            workspaces::data_frames::rows::update(
                &workspace,
                &file_path,
                id_to_modify,
                &json_data,
            )?;
            // List the files that are changed - this file should be back into unchanged state
            let commit_entries = workspaces::stager::list_files(&workspace)?;
            log::debug!("found mod entries: {:?}", commit_entries);
            assert_eq!(commit_entries.len(), 1);

            let diff = workspaces::data_frames::diff(&workspace, &file_path)?;
            match diff {
                DiffResult::Tabular(tabular_diff) => {
                    let modified_rows = tabular_diff.summary.modifications.row_counts.modified;
                    let added_rows = tabular_diff.summary.modifications.row_counts.added;
                    assert_eq!(modified_rows, 0);
                    assert_eq!(added_rows, 1);
                }
                _ => panic!("Expected tabular diff result"),
            }

            Ok(())
        })
    }

    #[test]
    fn test_delete_added_row() -> Result<(), OxenError> {
        test::run_training_data_repo_test_fully_committed(|repo| {
            let branch_name = "test-append";
            let branch = api::local::branches::create_checkout(&repo, branch_name)?;
            let commit = api::local::commits::get_by_id(&repo, &branch.commit_id)?.unwrap();
            let workspace_id = UserConfig::identifier()?;
            let workspace = workspaces::create(&repo, &commit, workspace_id)?;
            let file_path = Path::new("annotations")
                .join("train")
                .join("bounding_box.csv");

            // Could use cache path here but they're being sketchy at time of writing
            // Index the dataset
            workspaces::data_frames::index(&workspace, &file_path)?;

            // Add a row
            let json_data = json!({
                "min_x": 13,
                "min_y": 14,
                "width": 100,
                "height": 100
            });
            let new_row = workspaces::data_frames::rows::add(&workspace, &file_path, &json_data)?;

            // 1 row added
            let diff = workspaces::data_frames::diff(&workspace, &file_path)?;
            match diff {
                DiffResult::Tabular(tabular_diff) => {
                    let added_rows = tabular_diff.summary.modifications.row_counts.added;
                    assert_eq!(added_rows, 1);
                }
                _ => panic!("Expected tabular diff result"),
            }

            let id_to_delete = new_row.column(OXEN_ID_COL)?.get(0)?.to_string();
            let id_to_delete = id_to_delete.replace('"', "");

            // Stage a deletion
            workspaces::data_frames::rows::delete(&workspace, &file_path, &id_to_delete)?;
            log::debug!("done deleting row");
            // List the files that are changed - this file should be back into unchanged state
            let commit_entries = workspaces::stager::list_files(&workspace)?;
            log::debug!("found mod entries: {:?}", commit_entries);
            assert_eq!(commit_entries.len(), 0);

            let diff = workspaces::data_frames::diff(&workspace, &file_path)?;
            match diff {
                DiffResult::Tabular(tabular_diff) => {
                    let removed_rows = tabular_diff.summary.modifications.row_counts.removed;
                    assert_eq!(removed_rows, 0);
                }
                _ => panic!("Expected tabular diff result"),
            }

            Ok(())
        })
    }

    #[test]
    fn test_modify_row_back_to_original_state() -> Result<(), OxenError> {
        if std::env::consts::OS == "windows" {
            return Ok(());
        }

        test::run_training_data_repo_test_fully_committed(|repo| {
            let branch_name = "test-append";
            let branch = api::local::branches::create_checkout(&repo, branch_name)?;
            let commit = api::local::commits::get_by_id(&repo, &branch.commit_id)?.unwrap();
            let workspace_id = UserConfig::identifier()?;
            let workspace = workspaces::create(&repo, &commit, workspace_id)?;
            let file_path = Path::new("annotations")
                .join("train")
                .join("bounding_box.csv");

            // Could use cache path here but they're being sketchy at time of writing
            // Index the dataset
            workspaces::data_frames::index(&workspace, &file_path)?;

            // Preview the dataset to grab some ids
            let mut page_opts = DFOpts::empty();
            page_opts.page = Some(0);
            page_opts.page_size = Some(10);

            let staged_df = workspaces::data_frames::query(&workspace, &file_path, &page_opts)?;

            let id_to_modify = staged_df.column(OXEN_ID_COL)?.get(0)?.to_string();
            let id_to_modify = id_to_modify.replace('"', "");

            let json_data = json!({
                "label": "doggo"
            });

            // Stage a modification
            workspaces::data_frames::rows::update(
                &workspace,
                &file_path,
                &id_to_modify,
                &json_data,
            )?;

            // List the files that are changed
            let commit_entries = workspaces::stager::list_files(&workspace)?;
            assert_eq!(commit_entries.len(), 1);

            let diff = workspaces::data_frames::diff(&workspace, &file_path)?;
            match diff {
                DiffResult::Tabular(tabular_diff) => {
                    let modified_rows = tabular_diff.summary.modifications.row_counts.modified;
                    assert_eq!(modified_rows, 1);
                }
                _ => panic!("Expected tabular diff result"),
            }

            // Now modify the row back to its original state
            let json_data = json!({
                "label": "dog"
            });

            let res = workspaces::data_frames::rows::update(
                &workspace,
                &file_path,
                &id_to_modify,
                &json_data,
            )?;

            log::debug!("res is... {:?}", res);

            let commit_entries = workspaces::stager::list_files(&workspace)?;
            assert_eq!(commit_entries.len(), 0);

            let diff = workspaces::data_frames::diff(&workspace, &file_path)?;
            match diff {
                DiffResult::Tabular(tabular_diff) => {
                    let modified_rows = tabular_diff.summary.modifications.row_counts.modified;
                    assert_eq!(modified_rows, 0);
                }
                _ => panic!("Expected tabular diff result"),
            }

            Ok(())
        })
    }
    #[test]
    fn test_restore_row() -> Result<(), OxenError> {
        if std::env::consts::OS == "windows" {
            return Ok(());
        }
        test::run_training_data_repo_test_fully_committed(|repo| {
            let branch_name = "test-append";
            let branch = api::local::branches::create_checkout(&repo, branch_name)?;
            let commit = api::local::commits::get_by_id(&repo, &branch.commit_id)?.unwrap();
            let workspace_id = UserConfig::identifier()?;
            let workspace = workspaces::create(&repo, &commit, workspace_id)?;
            let file_path = Path::new("annotations")
                .join("train")
                .join("bounding_box.csv");
            let commit_entry =
                api::local::entries::get_commit_entry(&repo, &commit, &file_path)?.unwrap();

            // Index the dataset
            workspaces::data_frames::index(&workspace, &file_path)?;

            // Preview the dataset to grab some ids
            let mut page_opts = DFOpts::empty();
            page_opts.page = Some(0);
            page_opts.page_size = Some(10);

            let staged_df = workspaces::data_frames::query(&workspace, &file_path, &page_opts)?;

            let id_to_modify = staged_df.column(OXEN_ID_COL)?.get(0)?.to_string();
            let id_to_modify = id_to_modify.replace('"', "");

            let json_data = json!({
                "label": "doggo"
            });

            // Stage a modification
            workspaces::data_frames::rows::update(
                &workspace,
                &file_path,
                &id_to_modify,
                &json_data,
            )?;

            // List the files that are changed
            let commit_entries = workspaces::stager::list_files(&workspace)?;
            assert_eq!(commit_entries.len(), 1);

            let diff = workspaces::data_frames::diff(&workspace, &file_path)?;
            match diff {
                DiffResult::Tabular(tabular_diff) => {
                    let modified_rows = tabular_diff.summary.modifications.row_counts.modified;
                    assert_eq!(modified_rows, 1);
                }
                _ => panic!("Expected tabular diff result"),
            }

            // Now restore the row
            let res =
                workspaces::data_frames::rows::restore(&workspace, &commit_entry, &id_to_modify)?;

            log::debug!("res is... {:?}", res);

            let commit_entries = workspaces::stager::list_files(&workspace)?;
            assert_eq!(commit_entries.len(), 0);

            let diff = workspaces::data_frames::diff(&workspace, &file_path)?;
            match diff {
                DiffResult::Tabular(tabular_diff) => {
                    let modified_rows = tabular_diff.summary.modifications.row_counts.modified;
                    let added_rows = tabular_diff.summary.modifications.row_counts.added;
                    let removed_rows = tabular_diff.summary.modifications.row_counts.removed;
                    assert_eq!(modified_rows, 0);
                    assert_eq!(added_rows, 0);
                    assert_eq!(removed_rows, 0);
                }
                _ => panic!("Expected tabular diff result"),
            }

            Ok(())
        })
    }

    #[test]
    fn test_restore_row_delete() -> Result<(), OxenError> {
        if std::env::consts::OS == "windows" {
            return Ok(());
        }
        test::run_training_data_repo_test_fully_committed(|repo| {
            let branch_name = "test-append";
            let branch = api::local::branches::create_checkout(&repo, branch_name)?;
            let commit = api::local::commits::get_by_id(&repo, &branch.commit_id)?.unwrap();
            let workspace_id = UserConfig::identifier()?;
            let workspace = workspaces::create(&repo, &commit, workspace_id)?;
            let file_path = Path::new("annotations")
                .join("train")
                .join("bounding_box.csv");
            let commit_entry =
                api::local::entries::get_commit_entry(&repo, &commit, &file_path)?.unwrap();

            // Index the dataset
            workspaces::data_frames::index(&workspace, &file_path)?;

            // Preview the dataset to grab some ids
            let mut page_opts = DFOpts::empty();
            page_opts.page = Some(0);
            page_opts.page_size = Some(10);

            let staged_df = workspaces::data_frames::query(&workspace, &file_path, &page_opts)?;

            let id_to_delete = staged_df.column(OXEN_ID_COL)?.get(0)?.to_string();
            let id_to_delete = id_to_delete.replace('"', "");

            // Stage a deletion
            workspaces::data_frames::rows::delete(&workspace, &commit_entry.path, &id_to_delete)?;
            let commit_entries = workspaces::stager::list_files(&workspace)?;
            assert_eq!(commit_entries.len(), 1);

            let diff = workspaces::data_frames::diff(&workspace, file_path.clone())?;
            match diff {
                DiffResult::Tabular(tabular_diff) => {
                    let removed_rows = tabular_diff.summary.modifications.row_counts.removed;
                    assert_eq!(removed_rows, 1);
                }
                _ => panic!("Expected tabular diff result"),
            }

            // Now restore the row
            workspaces::data_frames::rows::restore(&workspace, &commit_entry, &id_to_delete)?;

            let commit_entries = workspaces::stager::list_files(&workspace)?;
            assert_eq!(commit_entries.len(), 0);

            let diff = workspaces::data_frames::diff(&workspace, &file_path)?;
            match diff {
                DiffResult::Tabular(tabular_diff) => {
                    let modified_rows = tabular_diff.summary.modifications.row_counts.modified;
                    let added_rows = tabular_diff.summary.modifications.row_counts.added;
                    let removed_rows = tabular_diff.summary.modifications.row_counts.removed;
                    assert_eq!(modified_rows, 0);
                    assert_eq!(added_rows, 0);
                    assert_eq!(removed_rows, 0);
                }
                _ => panic!("Expected tabular diff result"),
            }

            Ok(())
        })
    }
}<|MERGE_RESOLUTION|>--- conflicted
+++ resolved
@@ -44,12 +44,8 @@
         .join("COMMIT_ID")
 }
 
-<<<<<<< HEAD
-pub fn mods_db_path(repo: &LocalRepository, workspace_id: &str, path: impl AsRef<Path>) -> PathBuf {
-=======
 // used to be duckdb_path
 pub fn duckdb_path(workspace: &Workspace, path: impl AsRef<Path>) -> PathBuf {
->>>>>>> 145e4d32
     let path_hash = util::hasher::hash_str(path.as_ref().to_string_lossy());
     workspace
         .workspace_repo
