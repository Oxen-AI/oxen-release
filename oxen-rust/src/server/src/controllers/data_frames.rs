--- conflicted
+++ resolved
@@ -109,8 +109,8 @@
     // Check if the data frame is already indexed.
     if repositories::workspaces::data_frames::is_queryable_data_frame_indexed(
         &repo,
+        &resource.path,
         &commit,
-        &resource.path,
     )? {
         // If the data frame is already indexed, return the appropriate error.
         return Err(OxenHttpError::DatasetAlreadyIndexed(PathBufError::from(
@@ -120,11 +120,7 @@
         // If not, proceed to create a new workspace and index the data frame.
         let workspace_id = Uuid::new_v4().to_string();
         let workspace = repositories::workspaces::create(&repo, &commit, workspace_id, false)?;
-<<<<<<< HEAD
         repositories::workspaces::data_frames::index(&repo, &workspace, &path)?;
-=======
-        repositories::workspaces::data_frames::index(&workspace, &path)?;
->>>>>>> 8d433d11
     }
 
     Ok(HttpResponse::Ok().json(StatusMessage::resource_updated()))
