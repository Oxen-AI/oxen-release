use crate::app_data::OxenAppData;
use crate::controllers;
use crate::view::PaginatedLinesResponse;

use liboxen::api;
use liboxen::error::OxenError;
use liboxen::index::CommitEntryReader;
use liboxen::model::{Commit, CommitEntry, LocalRepository, RemoteEntry};
use liboxen::util;
use liboxen::view::http::{MSG_RESOURCE_CREATED, MSG_RESOURCE_FOUND, STATUS_SUCCESS};
use liboxen::view::{PaginatedEntries, RemoteEntryResponse, StatusMessage};

use actix_web::{web, HttpRequest, HttpResponse};
use flate2::read::GzDecoder;
use flate2::write::GzEncoder;
use flate2::Compression;
use futures_util::stream::StreamExt as _;
use serde::Deserialize;

use std::fs::File;
use std::io::prelude::*;
use std::path::{Path, PathBuf};

#[derive(Deserialize, Debug)]
pub struct PageNumQuery {
    pub page_num: Option<usize>,
    pub page_size: Option<usize>,
}

pub async fn create(
    req: HttpRequest,
    body: web::Payload,
    data: web::Query<CommitEntry>,
) -> Result<HttpResponse, actix_web::Error> {
    let app_data = req.app_data::<OxenAppData>().unwrap();

    let namespace: &str = req.match_info().get("namespace").unwrap();
    let name: &str = req.match_info().get("repo_name").unwrap();
    match api::local::repositories::get_by_namespace_and_name(&app_data.path, namespace, name) {
        Ok(Some(repo)) => p_create_entry(&repo, body, data).await,
        Ok(None) => {
            log::debug!("404 could not get repo {}", name,);
            Ok(HttpResponse::NotFound().json(StatusMessage::resource_not_found()))
        }
        Err(err) => {
            let msg = format!("Could not find repo at path\nErr: {}", err);
            Ok(HttpResponse::BadRequest().json(StatusMessage::error(&msg)))
        }
    }
}

pub async fn download_content_ids(req: HttpRequest, mut body: web::Payload) -> HttpResponse {
    let app_data = req.app_data::<OxenAppData>().unwrap();

    let namespace: &str = req.match_info().get("namespace").unwrap();
    let name: &str = req.match_info().get("repo_name").unwrap();
    match api::local::repositories::get_by_namespace_and_name(&app_data.path, namespace, name) {
        Ok(Some(repo)) => {
            let mut bytes = web::BytesMut::new();
            while let Some(item) = body.next().await {
                bytes.extend_from_slice(&item.unwrap());
            }
            log::debug!(
                "download_content_ids got repo [{}] and content_ids size {}",
                name,
                bytes.len()
            );

            let mut gz = GzDecoder::new(&bytes[..]);
            let mut line_delimited_files = String::new();
            gz.read_to_string(&mut line_delimited_files).unwrap();

            let content_files: Vec<&str> = line_delimited_files.split('\n').collect();

            let enc = GzEncoder::new(Vec::new(), Compression::default());
            let mut tar = tar::Builder::new(enc);

            log::debug!("Got {} content ids", content_files.len());
            for content_file in content_files.iter() {
                if content_file.is_empty() {
                    // last line might be empty on split \n
                    continue;
                }

                let version_path = repo.path.join(content_file);
                if version_path.exists() {
                    tar.append_path_with_name(version_path, content_file)
                        .unwrap();
                } else {
                    log::error!(
                        "Could not find content: {:?} -> {:?}",
                        content_file,
                        version_path
                    );
                }
            }

            tar.finish().unwrap();
            let buffer: Vec<u8> = tar.into_inner().unwrap().finish().unwrap();
            HttpResponse::Ok().body(buffer)
        }
        Ok(None) => {
            log::debug!("Could not find repo with name {}", name);
            HttpResponse::NotFound().json(StatusMessage::resource_not_found())
        }
        Err(err) => {
            log::error!("Unable to get repository {}. Err: {}", name, err);
            HttpResponse::InternalServerError().json(StatusMessage::internal_server_error())
        }
    }
}

pub async fn download_page(req: HttpRequest, query: web::Query<PageNumQuery>) -> HttpResponse {
    let app_data = req.app_data::<OxenAppData>().unwrap();

    let namespace: &str = req.match_info().get("namespace").unwrap();
    let name: &str = req.match_info().get("repo_name").unwrap();
    let commit_id: &str = req.match_info().get("commit_id").unwrap();

    // default to first page with first ten values
    let page_num: usize = query.page_num.unwrap_or(1);
    let page_size: usize = query.page_size.unwrap_or(10);

    log::debug!(
        "download_entries repo name [{}] commit_id [{}] page_num {} page_size {}",
        name,
        commit_id,
        page_num,
        page_size,
    );
    match api::local::repositories::get_by_namespace_and_name(&app_data.path, namespace, name) {
        Ok(Some(repo)) => {
            log::debug!("download_entries got repo [{}]", name);
            match get_entries_for_page(&repo, commit_id, page_num, page_size) {
                Ok((entries, commit)) => match compress_entries(&repo, &commit, &entries.entries) {
                    Ok(buffer) => HttpResponse::Ok().body(buffer),
                    Err(err) => {
                        log::error!(
                            "Unable to get compress {} entries Err: {}",
                            entries.entries.len(),
                            err
                        );
                        HttpResponse::InternalServerError()
                            .json(StatusMessage::internal_server_error())
                    }
                },
                Err(status_message) => HttpResponse::InternalServerError().json(status_message),
            }
        }
        Ok(None) => {
            log::debug!("Could not find repo with name {}", name);
            HttpResponse::NotFound().json(StatusMessage::resource_not_found())
        }
        Err(err) => {
            log::error!("Unable to get commit id {}. Err: {}", commit_id, err);
            HttpResponse::InternalServerError().json(StatusMessage::internal_server_error())
        }
    }
}

fn compress_entries(
    repo: &LocalRepository,
    commit: &Commit,
    entries: &[RemoteEntry],
) -> Result<Vec<u8>, OxenError> {
    let entry_reader = CommitEntryReader::new(repo, commit)?;

    let enc = GzEncoder::new(Vec::new(), Compression::default());
    let mut tar = tar::Builder::new(enc);

    for entry in entries.iter() {
        let filename = &entry.filename;
        if let Some(entry) = entry_reader.get_entry(Path::new(filename))? {
            let version_path = util::fs::version_path(repo, &entry);
            tar.append_path_with_name(version_path, filename)?;
        } else {
            log::error!(
                "Could not read entry {} from commit {}",
                filename,
                commit.id
            );
        }
    }

    tar.finish()?;

    let buffer: Vec<u8> = tar.into_inner()?.finish()?;
    Ok(buffer)
}

pub async fn list_entries(req: HttpRequest, query: web::Query<PageNumQuery>) -> HttpResponse {
    let app_data = req.app_data::<OxenAppData>().unwrap();

    let namespace: &str = req.match_info().get("namespace").unwrap();
    let name: &str = req.match_info().get("repo_name").unwrap();
    let commit_id: &str = req.match_info().get("commit_id").unwrap();

    // default to first page with first ten values
    let page_num: usize = query.page_num.unwrap_or(1);
    let page_size: usize = query.page_size.unwrap_or(10);

    log::debug!(
        "list_entries repo name [{}] commit_id [{}] page_num {} page_size {}",
        name,
        commit_id,
        page_num,
        page_size,
    );
    match api::local::repositories::get_by_namespace_and_name(&app_data.path, namespace, name) {
        Ok(Some(repo)) => {
            log::debug!("list_entries got repo [{}]", name);
            match get_entries_for_page(&repo, commit_id, page_num, page_size) {
                Ok((entries, _commit)) => HttpResponse::Ok().json(entries),
                Err(status_message) => HttpResponse::InternalServerError().json(status_message),
            }
        }
        Ok(None) => {
            log::debug!("Could not find repo with name {}", name);
            HttpResponse::NotFound().json(StatusMessage::resource_not_found())
        }
        Err(err) => {
            log::error!("Unable to get commit id {}. Err: {}", commit_id, err);
            HttpResponse::InternalServerError().json(StatusMessage::internal_server_error())
        }
    }
}

<<<<<<< HEAD
/// Returns commit_id,filepath
/// Parses a path looking for either a commit id or a branch name, returns None of neither exist
fn parse_resource(
    repo: &LocalRepository,
    path: &Path,
) -> Result<Option<(String, PathBuf)>, OxenError> {
    log::debug!("parse_resource checking path {:?}", path);

    let mut components = path.components().collect::<Vec<_>>();
    let commit_reader = CommitReader::new(repo)?;
    let ref_reader = RefReader::new(repo)?;

    // See if the first component is the commit id
    if let Some(first_component) = components.first() {
        let base_path: &Path = first_component.as_ref();
        let maybe_commit_id = base_path.to_str().unwrap();
        log::debug!("parse_resource looking for commit id {}", maybe_commit_id);
        if let Ok(Some(commit)) = commit_reader.get_commit_by_id(maybe_commit_id) {
            let mut file_path = PathBuf::new();
            for (i, component) in components.iter().enumerate() {
                if i != 0 {
                    let component_path: &Path = component.as_ref();
                    file_path = file_path.join(component_path);
                }
            }
            return Ok(Some((commit.id, file_path)));
        }

        if components.len() == 1 {
            log::debug!("Checking if only component is branch");
            if let Some(branch) = ref_reader.get_branch_by_name(maybe_commit_id)? {
                return Ok(Some((branch.commit_id, PathBuf::new())));
            }
        }
    }

    // See if the component has a valid branch name in it
    
    let mut file_path = PathBuf::new();
    log::debug!("parse_resource checking for branchs in {} components", components.len());
    while let Some(component) = components.pop() {
        
        let component_path: &Path = component.as_ref();
        log::debug!("parse_resource popped component_path {:?}", component_path);
        if file_path == PathBuf::new() {
            file_path = component_path.to_path_buf();
        } else {
            file_path = component_path.join(file_path);
        }

        let mut branch_path = PathBuf::new();
        for component in components.iter() {
            let component_path: &Path = component.as_ref();
            branch_path = branch_path.join(component_path);
        }

        let branch_name = branch_path.to_str().unwrap();
        log::debug!("parse_resource looking for branch {}", branch_name);
        if let Some(branch) = ref_reader.get_branch_by_name(branch_name)? {
            return Ok(Some((branch.commit_id, file_path)));
        }
    }

    Ok(None)
}

=======
>>>>>>> 594fc73d
pub async fn list_lines_in_file(req: HttpRequest, query: web::Query<PageNumQuery>) -> HttpResponse {
    let app_data = req.app_data::<OxenAppData>().unwrap();

    let resource: PathBuf = req.match_info().query("resource").parse().unwrap();
    let namespace: &str = req.match_info().get("namespace").unwrap();
    let name: &str = req.match_info().get("repo_name").unwrap();

    // default to first page with first ten values
    let page_num: usize = query.page_num.unwrap_or(1);
    let page_size: usize = query.page_size.unwrap_or(10);

    log::debug!(
        "list_entries repo name [{}] resource [{:?}] page_num {} page_size {}",
        name,
        resource,
        page_num,
        page_size,
    );
    match api::local::repositories::get_by_namespace_and_name(&app_data.path, namespace, name) {
        Ok(Some(repo)) => {
            log::debug!("list_lines_in_file got repo [{}]", name);
            if let Ok(Some((commit_id, filepath))) =
                util::resource::parse_resource(&repo, &resource)
            {
                log::debug!(
                    "list_lines_in_file got commit_id [{}] and filepath {:?}",
                    commit_id,
                    filepath
                );
                match controllers::repositories::get_version_path_for_commit_id(
                    &repo, &commit_id, &filepath,
                ) {
                    Ok(version_path) => {
                        let start = page_num * page_size;
                        let (lines, total_entries) =
                            liboxen::util::fs::read_lines_paginated_ret_size(
                                &version_path,
                                start,
                                page_size,
                            );
                        let total_pages = (total_entries as f64 / page_size as f64) + 1f64;
                        HttpResponse::Ok().json(PaginatedLinesResponse {
                            status: String::from(STATUS_SUCCESS),
                            status_message: String::from(MSG_RESOURCE_FOUND),
                            lines,
                            page_size,
                            page_number: page_num,
                            total_pages: total_pages as usize,
                            total_entries,
                        })
                    }
                    Err(err) => {
                        log::error!("Error listing lines in file {:?}", err);
                        HttpResponse::InternalServerError()
                            .json(StatusMessage::internal_server_error())
                    }
                }
            } else {
                log::debug!(
                    "list_lines_in_file Could not find resource from uri {:?}",
                    resource
                );
                HttpResponse::NotFound().json(StatusMessage::resource_not_found())
            }
        }
        Ok(None) => {
            log::debug!("list_lines_in_file Could not find repo with name {}", name);
            HttpResponse::NotFound().json(StatusMessage::resource_not_found())
        }
        Err(err) => {
            log::error!("Unable to list lines {:?}. Err: {}", resource, err);
            HttpResponse::InternalServerError().json(StatusMessage::internal_server_error())
        }
    }
}

<<<<<<< HEAD
pub async fn list_files_for_head(
    req: HttpRequest,
    query: web::Query<DirectoryPageNumQuery>,
) -> HttpResponse {
    let app_data = req.app_data::<OxenAppData>().unwrap();

    let namespace: &str = req.match_info().get("namespace").unwrap();
    let name: &str = req.match_info().get("repo_name").unwrap();

    // default to first page with first ten values
    let page_num: usize = query.page_num.unwrap_or(1);
    let page_size: usize = query.page_size.unwrap_or(10);
    let directory = query
        .directory
        .clone()
        .unwrap_or_else(|| String::from("./"));
    let directory = Path::new(&directory);

    log::debug!(
        "list_files_for_head repo name [{}] directory: {:?} page_num {} page_size {}",
        name,
        directory,
        page_num,
        page_size,
    );
    match api::local::repositories::get_by_namespace_and_name(&app_data.path, namespace, name) {
        Ok(Some(repo)) => {
            log::debug!("list_files_for_head got repo [{}]", name);
            if let Ok(commit) = api::local::commits::get_head_commit(&repo) {
                match list_directory_for_commit(&repo, &commit.id, directory, page_num, page_size) {
                    Ok((entries, _commit)) => HttpResponse::Ok().json(entries),
                    Err(status_message) => HttpResponse::InternalServerError().json(status_message),
                }
            } else {
                log::debug!(
                    "list_files_for_head Could not find head commit for repo {}",
                    name
                );
                HttpResponse::Ok().json(PaginatedDirEntries {
                    status: String::from(STATUS_SUCCESS),
                    status_message: String::from(MSG_RESOURCE_FOUND),
                    page_size: 0,
                    page_number: 0,
                    total_pages: 0,
                    total_entries: 0,
                    entries: vec![],
                })
            }
        }
        Ok(None) => {
            log::debug!("list_files_for_head Could not find repo with name {}", name);
            HttpResponse::NotFound().json(StatusMessage::resource_not_found())
        }
        Err(err) => {
            log::error!(
                "list_files_for_head Unable to list directory {:?} in repo {}/{} for. Err: {}",
                directory,
                namespace,
                name,
                err
            );
            HttpResponse::InternalServerError().json(StatusMessage::internal_server_error())
        }
    }
}

pub async fn list_files_for_resource(
    req: HttpRequest,
    query: web::Query<DirectoryPageNumQuery>,
) -> HttpResponse {
    let app_data = req.app_data::<OxenAppData>().unwrap();

    let namespace: &str = req.match_info().get("namespace").unwrap();
    let name: &str = req.match_info().get("repo_name").unwrap();
    let resource: PathBuf = req.match_info().query("resource").parse().unwrap();

    // default to first page with first ten values
    let page_num: usize = query.page_num.unwrap_or(1);
    let page_size: usize = query.page_size.unwrap_or(10);

    log::debug!(
        "list_files repo name [{}] resource: {:?} page_num {} page_size {}",
        name,
        resource,
        page_num,
        page_size,
    );
    match api::local::repositories::get_by_namespace_and_name(&app_data.path, namespace, name) {
        Ok(Some(repo)) => {
            log::debug!("list_files got repo [{}]", name);
            if let Ok(Some((commit_id, directory))) = parse_resource(&repo, &resource) {
                log::debug!("list_files got commit id {} and directory [{:?}]", commit_id, directory);

                match list_directory_for_commit(&repo, &commit_id, &directory, page_num, page_size) {
                    Ok((entries, _commit)) => HttpResponse::Ok().json(entries),
                    Err(status_message) => HttpResponse::InternalServerError().json(status_message),
                }
            } else {
              log::debug!("list_files Could not parse resource {:?}", resource);
              HttpResponse::NotFound().json(StatusMessage::resource_not_found())
            }
        }
        Ok(None) => {
            log::debug!("list_files Could not find repo with name {}", name);
            HttpResponse::NotFound().json(StatusMessage::resource_not_found())
        }
        Err(err) => {
            log::error!(
                "list_files Unable to list resource {:?} in repo {}/{} Err: {}",
                resource,
                namespace,
                name,
                err
            );
            HttpResponse::InternalServerError().json(StatusMessage::internal_server_error())
        }
    }
}

fn list_directory_for_commit(
    repo: &LocalRepository,
    commit_id: &str,
    directory: &Path,
    page_num: usize,
    page_size: usize,
) -> Result<(PaginatedDirEntries, Commit), StatusMessage> {
    match api::local::commits::get_by_id(repo, commit_id) {
        Ok(Some(commit)) => {
            log::debug!(
                "list_directory_for_commit got commit [{}] '{}'",
                commit.id,
                commit.message
            );
            match api::local::entries::list_directory(
                repo, &commit, directory, &page_num, &page_size,
            ) {
                Ok((entries, total_entries)) => {
                    log::debug!(
                        "list_directory_for_commit commit {} got {} entries",
                        commit_id,
                        entries.len()
                    );

                    let total_pages = total_entries as f64 / page_size as f64;
                    let view = PaginatedDirEntries {
                        status: String::from(STATUS_SUCCESS),
                        status_message: String::from(MSG_RESOURCE_FOUND),
                        page_size,
                        page_number: page_num,
                        total_pages: total_pages as usize,
                        total_entries,
                        entries,
                    };
                    Ok((view, commit))
                }
                Err(err) => {
                    log::error!("Unable to list repositories. Err: {}", err);
                    Err(StatusMessage::internal_server_error())
                }
            }
        }
        Ok(None) => {
            log::debug!(
                "list_directory_for_commit Could not find commit with id {}",
                commit_id
            );

            Err(StatusMessage::resource_not_found())
        }
        Err(err) => {
            log::error!(
                "list_directory_for_commit Unable to get commit id {}. Err: {}",
                commit_id,
                err
            );
            Err(StatusMessage::internal_server_error())
        }
    }
}

fn get_entries_for_page(
=======
pub fn get_entries_for_page(
>>>>>>> 594fc73d
    repo: &LocalRepository,
    commit_id: &str,
    page_num: usize,
    page_size: usize,
) -> Result<(PaginatedEntries, Commit), StatusMessage> {
    match api::local::commits::get_by_id(repo, commit_id) {
        Ok(Some(commit)) => {
            log::debug!(
                "get_entries_for_page got commit [{}] '{}'",
                commit.id,
                commit.message
            );
            match api::local::entries::list_page(repo, &commit, &page_num, &page_size) {
                Ok(entries) => {
                    log::debug!(
                        "get_entries_for_page commit {} got {} entries",
                        commit_id,
                        entries.len()
                    );
                    let entries: Vec<RemoteEntry> =
                        entries.into_iter().map(|entry| entry.to_remote()).collect();

                    let total_entries: usize = api::local::entries::count_for_commit(repo, &commit)
                        .unwrap_or(entries.len());
                    let total_pages = (total_entries as f64 / page_size as f64) + 1f64;
                    let view = PaginatedEntries {
                        status: String::from(STATUS_SUCCESS),
                        status_message: String::from(MSG_RESOURCE_FOUND),
                        page_size,
                        page_number: page_num,
                        total_pages: total_pages as usize,
                        total_entries,
                        entries,
                    };
                    Ok((view, commit))
                }
                Err(err) => {
                    log::error!("Unable to list repositories. Err: {}", err);
                    Err(StatusMessage::internal_server_error())
                }
            }
        }
        Ok(None) => {
            log::debug!("Could not find commit with id {}", commit_id);

            Err(StatusMessage::resource_not_found())
        }
        Err(err) => {
            log::error!("Unable to get commit id {}. Err: {}", commit_id, err);
            Err(StatusMessage::internal_server_error())
        }
    }
}

async fn p_create_entry(
    repository: &LocalRepository,
    mut body: web::Payload,
    data: web::Query<CommitEntry>,
) -> Result<HttpResponse, actix_web::Error> {
    // Write entry to versions dir
    let version_path = util::fs::version_path(repository, &data);

    if let Some(parent) = version_path.parent() {
        if !parent.exists() {
            std::fs::create_dir_all(parent)?;
        }
    }

    let mut file = File::create(&version_path)?;
    let mut total_bytes = 0;
    while let Some(item) = body.next().await {
        total_bytes += file.write(&item?)?;
    }
    log::debug!(
        "Wrote {} bytes to for {:?} to {:?}",
        total_bytes,
        data.path,
        version_path,
    );

    Ok(HttpResponse::Ok().json(RemoteEntryResponse {
        status: String::from(STATUS_SUCCESS),
        status_message: String::from(MSG_RESOURCE_CREATED),
        entry: RemoteEntry::from_commit_entry(&data.into_inner()),
    }))
}

#[cfg(test)]
mod tests {
    use actix_web::{web, App};
    use flate2::read::GzDecoder;
    use std::path::{Path, PathBuf};
    use tar::Archive;

    use liboxen::command;
    use liboxen::error::OxenError;
    use liboxen::model::CommitEntry;
    use liboxen::util;
    use liboxen::view::{PaginatedEntries, RemoteEntryResponse};

    use crate::app_data::OxenAppData;
    use crate::controllers;
    use crate::test;

<<<<<<< HEAD
    #[test]
    fn test_parse_resource_for_commit() -> Result<(), OxenError> {
        liboxen::test::run_training_data_repo_test_fully_committed(|repo| {
            let history = command::log(&repo)?;
            let commit = history.first().unwrap();
            let path_str = format!("{}/annotations/train/one_shot.txt", commit.id);
            let path = Path::new(&path_str);

            match controllers::entries::parse_resource(&repo, path) {
                Ok(Some((commit_id, path))) => {
                    assert_eq!(commit.id, commit_id);
                    assert_eq!(path, Path::new("annotations/train/one_shot.txt"));
                }
                _ => {
                    panic!("Should return a commit");
                }
            }

            Ok(())
        })
    }

    #[test]
    fn test_parse_resource_for_commit_home_dir() -> Result<(), OxenError> {
        liboxen::test::run_training_data_repo_test_fully_committed(|repo| {
            let history = command::log(&repo)?;
            let commit = history.first().unwrap();
            let path_str = format!("{}", commit.id);
            let path = Path::new(&path_str);

            match controllers::entries::parse_resource(&repo, path) {
                Ok(Some((commit_id, path))) => {
                    assert_eq!(commit.id, commit_id);
                    assert_eq!(path, PathBuf::new());
                }
                _ => {
                    panic!("Should return a commit");
                }
            }

            Ok(())
        })
    }

    #[test]
    fn test_parse_resource_for_branch() -> Result<(), OxenError> {
        liboxen::test::run_training_data_repo_test_fully_committed(|repo| {
            let branch_name = "my-branch";
            let branch = command::create_checkout_branch(&repo, branch_name)?;

            let path_str = format!("{}/annotations/train/one_shot.txt", branch_name);
            let path = Path::new(&path_str);

            match controllers::entries::parse_resource(&repo, path) {
                Ok(Some((commit_id, path))) => {
                    println!("Got branch: {:?} -> {:?}", branch, path);
                    assert_eq!(branch.commit_id, commit_id);
                    assert_eq!(path, Path::new("annotations/train/one_shot.txt"));
                }
                _ => {
                    panic!("Should return a branch");
                }
            }

            Ok(())
        })
    }

    #[test]
    fn test_parse_resource_for_branch_home_dir() -> Result<(), OxenError> {
        liboxen::test::run_training_data_repo_test_fully_committed(|repo| {
            let branch_name = "my-branch";
            let branch = command::create_checkout_branch(&repo, branch_name)?;

            let path_str = format!("{}", branch_name);
            let path = Path::new(&path_str);

            match controllers::entries::parse_resource(&repo, path) {
                Ok(Some((commit_id, path))) => {
                    println!("Got branch: {:?} -> {:?}", branch, path);
                    assert_eq!(branch.commit_id, commit_id);
                    assert_eq!(path, PathBuf::new());
                }
                _ => {
                    panic!("Should return a branch");
                }
            }

            Ok(())
        })
    }

    #[test]
    fn test_parse_resource_for_branch_home_dir_with_slash() -> Result<(), OxenError> {
        liboxen::test::run_training_data_repo_test_fully_committed(|repo| {
            let branch_name = "my-branch";
            let branch = command::create_checkout_branch(&repo, branch_name)?;

            let path_str = format!("{}/", branch_name);
            let path = Path::new(&path_str);

            match controllers::entries::parse_resource(&repo, path) {
                Ok(Some((commit_id, path))) => {
                    println!("Got branch: {:?} -> {:?}", branch, path);
                    assert_eq!(branch.commit_id, commit_id);
                    assert_eq!(path, PathBuf::new());
                }
                error => {
                    println!("Got Error: {:?}", error);
                    panic!("Should return a branch");
                }
            }

            Ok(())
        })
    }

    #[test]
    fn test_parse_resource_for_long_branch_name() -> Result<(), OxenError> {
        liboxen::test::run_training_data_repo_test_fully_committed(|repo| {
            let branch_name = "my/crazy/branch/name";
            let branch = command::create_checkout_branch(&repo, branch_name)?;

            let path_str = format!("{}/annotations/train/one_shot.txt", branch_name);
            let path = Path::new(&path_str);

            match controllers::entries::parse_resource(&repo, path) {
                Ok(Some((commit_id, path))) => {
                    println!("Got branch: {:?} -> {:?}", branch, path);
                    assert_eq!(branch.commit_id, commit_id);
                    assert_eq!(path, Path::new("annotations/train/one_shot.txt"));
                }
                _ => {
                    panic!("Should return a branch");
                }
            }

            Ok(())
        })
    }


    #[test]
    fn test_parse_resource_for_single_branch_name_one_dir() -> Result<(), OxenError> {
        liboxen::test::run_training_data_repo_test_fully_committed(|repo| {
            let branch_name = "my-branch";
            let branch = command::create_checkout_branch(&repo, branch_name)?;

            let path_str = format!("{}/annotations", branch_name);
            let path = Path::new(&path_str);

            match controllers::entries::parse_resource(&repo, path) {
                Ok(Some((commit_id, path))) => {
                    println!("Got branch: {:?} -> {:?}", branch, path);
                    assert_eq!(branch.commit_id, commit_id);
                    assert_eq!(path, Path::new("annotations"));
                }
                _ => {
                    panic!("Should return a branch");
                }
            }

            Ok(())
        })
    }

=======
>>>>>>> 594fc73d
    #[actix_web::test]
    async fn test_entries_create_text_file() -> Result<(), OxenError> {
        liboxen::test::init_test_env();

        let sync_dir = test::get_sync_dir()?;

        let namespace = "Testing-Namespace";
        let name = "Testing-Name";
        let repo = test::create_local_repo(&sync_dir, namespace, name)?;

        let entry = CommitEntry {
            commit_id: String::from("4312"),
            path: PathBuf::from("file.txt"),
            hash: String::from("1234"),
            num_bytes: 0,
            last_modified_seconds: 1,
            last_modified_nanoseconds: 2,
        };

        let payload = "🐂 💨";
        let uri = format!(
            "/oxen/{}/{}/entries?{}",
            namespace,
            name,
            entry.to_uri_encoded()
        );
        let app = actix_web::test::init_service(
            App::new()
                .app_data(OxenAppData {
                    path: sync_dir.clone(),
                })
                .route(
                    "/oxen/{namespace}/{repo_name}/entries",
                    web::post().to(controllers::entries::create),
                ),
        )
        .await;

        let req = actix_web::test::TestRequest::post()
            .uri(&uri)
            .set_payload(payload)
            .to_request();
        let resp = actix_web::test::call_service(&app, req).await;
        let bytes = actix_http::body::to_bytes(resp.into_body()).await.unwrap();
        let body = std::str::from_utf8(&bytes).unwrap();
        let entry_resp: RemoteEntryResponse = serde_json::from_str(body)?;

        // Make sure entry gets populated
        assert_eq!(entry_resp.entry.filename, entry.path.to_str().unwrap());
        assert_eq!(entry_resp.entry.hash, entry.hash);

        // Make sure file actually exists on disk in versions dir
        let uploaded_file = util::fs::version_path(&repo, &entry);

        assert!(uploaded_file.exists());
        // Make sure file contents are the same as the payload
        assert_eq!(util::fs::read_from_path(&uploaded_file)?, payload);

        // cleanup
        std::fs::remove_dir_all(sync_dir)?;

        Ok(())
    }

    #[actix_web::test]
    async fn test_entries_controller_list_entries() -> Result<(), OxenError> {
        liboxen::test::init_test_env();

        let sync_dir = test::get_sync_dir()?;

        let namespace = "Testing-Namespace";
        let name = "Testing-Name";
        let repo = test::create_local_repo(&sync_dir, namespace, name)?;

        // write files to dir
        liboxen::test::populate_dir_with_training_data(&repo.path)?;

        // add the full dir
        let train_dir = repo.path.join(Path::new("train"));
        let num_entries = util::fs::rcount_files_in_dir(&train_dir);
        command::add(&repo, &train_dir)?;

        // commit the changes
        let commit = command::commit(&repo, "adding training dir")?.expect("Could not commit data");

        // Use the api list the files from the commit
        let uri = format!("/oxen/{}/{}/commits/{}/entries", namespace, name, commit.id);
        println!("Hit uri {}", uri);
        let app = actix_web::test::init_service(
            App::new()
                .app_data(OxenAppData {
                    path: sync_dir.clone(),
                })
                .route(
                    "/oxen/{namespace}/{repo_name}/commits/{commit_id}/entries",
                    web::get().to(controllers::entries::list_entries),
                ),
        )
        .await;

        let req = actix_web::test::TestRequest::get().uri(&uri).to_request();
        let resp = actix_web::test::call_service(&app, req).await;
        println!("GOT RESP STATUS: {}", resp.response().status());
        let bytes = actix_http::body::to_bytes(resp.into_body()).await.unwrap();
        let body = std::str::from_utf8(&bytes).unwrap();
        println!("GOT BODY: {}", body);
        let entries_resp: PaginatedEntries = serde_json::from_str(body)?;

        // Make sure we can fetch all the entries
        assert_eq!(entries_resp.total_entries, num_entries);

        // cleanup
        std::fs::remove_dir_all(sync_dir)?;

        Ok(())
    }

    #[actix_web::test]
    async fn test_entries_controller_download_entries() -> Result<(), OxenError> {
        liboxen::test::init_test_env();

        let sync_dir = test::get_sync_dir()?;

        let namespace = "Testing-Namespace";
        let name = "Testing-Name";
        let name_2 = "Testing-Name-2";
        let repo = test::create_local_repo(&sync_dir, namespace, name)?;
        let repo_2 = test::create_local_repo(&sync_dir, namespace, name_2)?;

        // write files to dir
        liboxen::test::populate_dir_with_training_data(&repo.path)?;

        // add the full dir
        let train_dir = repo.path.join(Path::new("train"));
        let num_entries = util::fs::rcount_files_in_dir(&train_dir);
        command::add(&repo, &train_dir)?;

        // commit the changes
        let commit = command::commit(&repo, "adding training dir")?.expect("Could not commit data");

        // Use the api list the files from the commit
        let uri = format!(
            "/oxen/{}/{}/commits/{}/download_page",
            namespace, name, commit.id
        );
        println!("Hit uri {}", uri);
        let app = actix_web::test::init_service(
            App::new()
                .app_data(OxenAppData {
                    path: sync_dir.clone(),
                })
                .route(
                    "/oxen/{namespace}/{repo_name}/commits/{commit_id}/download_page",
                    web::get().to(controllers::entries::download_page),
                ),
        )
        .await;

        let req = actix_web::test::TestRequest::get().uri(&uri).to_request();
        let resp = actix_web::test::call_service(&app, req).await;
        println!("GOT RESP STATUS: {}", resp.response().status());
        assert_eq!(200, resp.response().status());

        let bytes = actix_http::body::to_bytes(resp.into_body()).await.unwrap();

        let mut archive = Archive::new(GzDecoder::new(bytes.as_ref()));
        archive.unpack(&repo_2.path)?;

        let repo_2_train_dir = repo_2.path.join(Path::new("train"));
        let repo_2_num_entries = util::fs::rcount_files_in_dir(&repo_2_train_dir);
        assert_eq!(repo_2_num_entries, num_entries);

        // cleanup
        std::fs::remove_dir_all(sync_dir)?;

        Ok(())
    }
}<|MERGE_RESOLUTION|>--- conflicted
+++ resolved
@@ -225,75 +225,6 @@
     }
 }
 
-<<<<<<< HEAD
-/// Returns commit_id,filepath
-/// Parses a path looking for either a commit id or a branch name, returns None of neither exist
-fn parse_resource(
-    repo: &LocalRepository,
-    path: &Path,
-) -> Result<Option<(String, PathBuf)>, OxenError> {
-    log::debug!("parse_resource checking path {:?}", path);
-
-    let mut components = path.components().collect::<Vec<_>>();
-    let commit_reader = CommitReader::new(repo)?;
-    let ref_reader = RefReader::new(repo)?;
-
-    // See if the first component is the commit id
-    if let Some(first_component) = components.first() {
-        let base_path: &Path = first_component.as_ref();
-        let maybe_commit_id = base_path.to_str().unwrap();
-        log::debug!("parse_resource looking for commit id {}", maybe_commit_id);
-        if let Ok(Some(commit)) = commit_reader.get_commit_by_id(maybe_commit_id) {
-            let mut file_path = PathBuf::new();
-            for (i, component) in components.iter().enumerate() {
-                if i != 0 {
-                    let component_path: &Path = component.as_ref();
-                    file_path = file_path.join(component_path);
-                }
-            }
-            return Ok(Some((commit.id, file_path)));
-        }
-
-        if components.len() == 1 {
-            log::debug!("Checking if only component is branch");
-            if let Some(branch) = ref_reader.get_branch_by_name(maybe_commit_id)? {
-                return Ok(Some((branch.commit_id, PathBuf::new())));
-            }
-        }
-    }
-
-    // See if the component has a valid branch name in it
-    
-    let mut file_path = PathBuf::new();
-    log::debug!("parse_resource checking for branchs in {} components", components.len());
-    while let Some(component) = components.pop() {
-        
-        let component_path: &Path = component.as_ref();
-        log::debug!("parse_resource popped component_path {:?}", component_path);
-        if file_path == PathBuf::new() {
-            file_path = component_path.to_path_buf();
-        } else {
-            file_path = component_path.join(file_path);
-        }
-
-        let mut branch_path = PathBuf::new();
-        for component in components.iter() {
-            let component_path: &Path = component.as_ref();
-            branch_path = branch_path.join(component_path);
-        }
-
-        let branch_name = branch_path.to_str().unwrap();
-        log::debug!("parse_resource looking for branch {}", branch_name);
-        if let Some(branch) = ref_reader.get_branch_by_name(branch_name)? {
-            return Ok(Some((branch.commit_id, file_path)));
-        }
-    }
-
-    Ok(None)
-}
-
-=======
->>>>>>> 594fc73d
 pub async fn list_lines_in_file(req: HttpRequest, query: web::Query<PageNumQuery>) -> HttpResponse {
     let app_data = req.app_data::<OxenAppData>().unwrap();
 
@@ -370,191 +301,7 @@
     }
 }
 
-<<<<<<< HEAD
-pub async fn list_files_for_head(
-    req: HttpRequest,
-    query: web::Query<DirectoryPageNumQuery>,
-) -> HttpResponse {
-    let app_data = req.app_data::<OxenAppData>().unwrap();
-
-    let namespace: &str = req.match_info().get("namespace").unwrap();
-    let name: &str = req.match_info().get("repo_name").unwrap();
-
-    // default to first page with first ten values
-    let page_num: usize = query.page_num.unwrap_or(1);
-    let page_size: usize = query.page_size.unwrap_or(10);
-    let directory = query
-        .directory
-        .clone()
-        .unwrap_or_else(|| String::from("./"));
-    let directory = Path::new(&directory);
-
-    log::debug!(
-        "list_files_for_head repo name [{}] directory: {:?} page_num {} page_size {}",
-        name,
-        directory,
-        page_num,
-        page_size,
-    );
-    match api::local::repositories::get_by_namespace_and_name(&app_data.path, namespace, name) {
-        Ok(Some(repo)) => {
-            log::debug!("list_files_for_head got repo [{}]", name);
-            if let Ok(commit) = api::local::commits::get_head_commit(&repo) {
-                match list_directory_for_commit(&repo, &commit.id, directory, page_num, page_size) {
-                    Ok((entries, _commit)) => HttpResponse::Ok().json(entries),
-                    Err(status_message) => HttpResponse::InternalServerError().json(status_message),
-                }
-            } else {
-                log::debug!(
-                    "list_files_for_head Could not find head commit for repo {}",
-                    name
-                );
-                HttpResponse::Ok().json(PaginatedDirEntries {
-                    status: String::from(STATUS_SUCCESS),
-                    status_message: String::from(MSG_RESOURCE_FOUND),
-                    page_size: 0,
-                    page_number: 0,
-                    total_pages: 0,
-                    total_entries: 0,
-                    entries: vec![],
-                })
-            }
-        }
-        Ok(None) => {
-            log::debug!("list_files_for_head Could not find repo with name {}", name);
-            HttpResponse::NotFound().json(StatusMessage::resource_not_found())
-        }
-        Err(err) => {
-            log::error!(
-                "list_files_for_head Unable to list directory {:?} in repo {}/{} for. Err: {}",
-                directory,
-                namespace,
-                name,
-                err
-            );
-            HttpResponse::InternalServerError().json(StatusMessage::internal_server_error())
-        }
-    }
-}
-
-pub async fn list_files_for_resource(
-    req: HttpRequest,
-    query: web::Query<DirectoryPageNumQuery>,
-) -> HttpResponse {
-    let app_data = req.app_data::<OxenAppData>().unwrap();
-
-    let namespace: &str = req.match_info().get("namespace").unwrap();
-    let name: &str = req.match_info().get("repo_name").unwrap();
-    let resource: PathBuf = req.match_info().query("resource").parse().unwrap();
-
-    // default to first page with first ten values
-    let page_num: usize = query.page_num.unwrap_or(1);
-    let page_size: usize = query.page_size.unwrap_or(10);
-
-    log::debug!(
-        "list_files repo name [{}] resource: {:?} page_num {} page_size {}",
-        name,
-        resource,
-        page_num,
-        page_size,
-    );
-    match api::local::repositories::get_by_namespace_and_name(&app_data.path, namespace, name) {
-        Ok(Some(repo)) => {
-            log::debug!("list_files got repo [{}]", name);
-            if let Ok(Some((commit_id, directory))) = parse_resource(&repo, &resource) {
-                log::debug!("list_files got commit id {} and directory [{:?}]", commit_id, directory);
-
-                match list_directory_for_commit(&repo, &commit_id, &directory, page_num, page_size) {
-                    Ok((entries, _commit)) => HttpResponse::Ok().json(entries),
-                    Err(status_message) => HttpResponse::InternalServerError().json(status_message),
-                }
-            } else {
-              log::debug!("list_files Could not parse resource {:?}", resource);
-              HttpResponse::NotFound().json(StatusMessage::resource_not_found())
-            }
-        }
-        Ok(None) => {
-            log::debug!("list_files Could not find repo with name {}", name);
-            HttpResponse::NotFound().json(StatusMessage::resource_not_found())
-        }
-        Err(err) => {
-            log::error!(
-                "list_files Unable to list resource {:?} in repo {}/{} Err: {}",
-                resource,
-                namespace,
-                name,
-                err
-            );
-            HttpResponse::InternalServerError().json(StatusMessage::internal_server_error())
-        }
-    }
-}
-
-fn list_directory_for_commit(
-    repo: &LocalRepository,
-    commit_id: &str,
-    directory: &Path,
-    page_num: usize,
-    page_size: usize,
-) -> Result<(PaginatedDirEntries, Commit), StatusMessage> {
-    match api::local::commits::get_by_id(repo, commit_id) {
-        Ok(Some(commit)) => {
-            log::debug!(
-                "list_directory_for_commit got commit [{}] '{}'",
-                commit.id,
-                commit.message
-            );
-            match api::local::entries::list_directory(
-                repo, &commit, directory, &page_num, &page_size,
-            ) {
-                Ok((entries, total_entries)) => {
-                    log::debug!(
-                        "list_directory_for_commit commit {} got {} entries",
-                        commit_id,
-                        entries.len()
-                    );
-
-                    let total_pages = total_entries as f64 / page_size as f64;
-                    let view = PaginatedDirEntries {
-                        status: String::from(STATUS_SUCCESS),
-                        status_message: String::from(MSG_RESOURCE_FOUND),
-                        page_size,
-                        page_number: page_num,
-                        total_pages: total_pages as usize,
-                        total_entries,
-                        entries,
-                    };
-                    Ok((view, commit))
-                }
-                Err(err) => {
-                    log::error!("Unable to list repositories. Err: {}", err);
-                    Err(StatusMessage::internal_server_error())
-                }
-            }
-        }
-        Ok(None) => {
-            log::debug!(
-                "list_directory_for_commit Could not find commit with id {}",
-                commit_id
-            );
-
-            Err(StatusMessage::resource_not_found())
-        }
-        Err(err) => {
-            log::error!(
-                "list_directory_for_commit Unable to get commit id {}. Err: {}",
-                commit_id,
-                err
-            );
-            Err(StatusMessage::internal_server_error())
-        }
-    }
-}
-
-fn get_entries_for_page(
-=======
 pub fn get_entries_for_page(
->>>>>>> 594fc73d
     repo: &LocalRepository,
     commit_id: &str,
     page_num: usize,
@@ -659,175 +406,6 @@
     use crate::controllers;
     use crate::test;
 
-<<<<<<< HEAD
-    #[test]
-    fn test_parse_resource_for_commit() -> Result<(), OxenError> {
-        liboxen::test::run_training_data_repo_test_fully_committed(|repo| {
-            let history = command::log(&repo)?;
-            let commit = history.first().unwrap();
-            let path_str = format!("{}/annotations/train/one_shot.txt", commit.id);
-            let path = Path::new(&path_str);
-
-            match controllers::entries::parse_resource(&repo, path) {
-                Ok(Some((commit_id, path))) => {
-                    assert_eq!(commit.id, commit_id);
-                    assert_eq!(path, Path::new("annotations/train/one_shot.txt"));
-                }
-                _ => {
-                    panic!("Should return a commit");
-                }
-            }
-
-            Ok(())
-        })
-    }
-
-    #[test]
-    fn test_parse_resource_for_commit_home_dir() -> Result<(), OxenError> {
-        liboxen::test::run_training_data_repo_test_fully_committed(|repo| {
-            let history = command::log(&repo)?;
-            let commit = history.first().unwrap();
-            let path_str = format!("{}", commit.id);
-            let path = Path::new(&path_str);
-
-            match controllers::entries::parse_resource(&repo, path) {
-                Ok(Some((commit_id, path))) => {
-                    assert_eq!(commit.id, commit_id);
-                    assert_eq!(path, PathBuf::new());
-                }
-                _ => {
-                    panic!("Should return a commit");
-                }
-            }
-
-            Ok(())
-        })
-    }
-
-    #[test]
-    fn test_parse_resource_for_branch() -> Result<(), OxenError> {
-        liboxen::test::run_training_data_repo_test_fully_committed(|repo| {
-            let branch_name = "my-branch";
-            let branch = command::create_checkout_branch(&repo, branch_name)?;
-
-            let path_str = format!("{}/annotations/train/one_shot.txt", branch_name);
-            let path = Path::new(&path_str);
-
-            match controllers::entries::parse_resource(&repo, path) {
-                Ok(Some((commit_id, path))) => {
-                    println!("Got branch: {:?} -> {:?}", branch, path);
-                    assert_eq!(branch.commit_id, commit_id);
-                    assert_eq!(path, Path::new("annotations/train/one_shot.txt"));
-                }
-                _ => {
-                    panic!("Should return a branch");
-                }
-            }
-
-            Ok(())
-        })
-    }
-
-    #[test]
-    fn test_parse_resource_for_branch_home_dir() -> Result<(), OxenError> {
-        liboxen::test::run_training_data_repo_test_fully_committed(|repo| {
-            let branch_name = "my-branch";
-            let branch = command::create_checkout_branch(&repo, branch_name)?;
-
-            let path_str = format!("{}", branch_name);
-            let path = Path::new(&path_str);
-
-            match controllers::entries::parse_resource(&repo, path) {
-                Ok(Some((commit_id, path))) => {
-                    println!("Got branch: {:?} -> {:?}", branch, path);
-                    assert_eq!(branch.commit_id, commit_id);
-                    assert_eq!(path, PathBuf::new());
-                }
-                _ => {
-                    panic!("Should return a branch");
-                }
-            }
-
-            Ok(())
-        })
-    }
-
-    #[test]
-    fn test_parse_resource_for_branch_home_dir_with_slash() -> Result<(), OxenError> {
-        liboxen::test::run_training_data_repo_test_fully_committed(|repo| {
-            let branch_name = "my-branch";
-            let branch = command::create_checkout_branch(&repo, branch_name)?;
-
-            let path_str = format!("{}/", branch_name);
-            let path = Path::new(&path_str);
-
-            match controllers::entries::parse_resource(&repo, path) {
-                Ok(Some((commit_id, path))) => {
-                    println!("Got branch: {:?} -> {:?}", branch, path);
-                    assert_eq!(branch.commit_id, commit_id);
-                    assert_eq!(path, PathBuf::new());
-                }
-                error => {
-                    println!("Got Error: {:?}", error);
-                    panic!("Should return a branch");
-                }
-            }
-
-            Ok(())
-        })
-    }
-
-    #[test]
-    fn test_parse_resource_for_long_branch_name() -> Result<(), OxenError> {
-        liboxen::test::run_training_data_repo_test_fully_committed(|repo| {
-            let branch_name = "my/crazy/branch/name";
-            let branch = command::create_checkout_branch(&repo, branch_name)?;
-
-            let path_str = format!("{}/annotations/train/one_shot.txt", branch_name);
-            let path = Path::new(&path_str);
-
-            match controllers::entries::parse_resource(&repo, path) {
-                Ok(Some((commit_id, path))) => {
-                    println!("Got branch: {:?} -> {:?}", branch, path);
-                    assert_eq!(branch.commit_id, commit_id);
-                    assert_eq!(path, Path::new("annotations/train/one_shot.txt"));
-                }
-                _ => {
-                    panic!("Should return a branch");
-                }
-            }
-
-            Ok(())
-        })
-    }
-
-
-    #[test]
-    fn test_parse_resource_for_single_branch_name_one_dir() -> Result<(), OxenError> {
-        liboxen::test::run_training_data_repo_test_fully_committed(|repo| {
-            let branch_name = "my-branch";
-            let branch = command::create_checkout_branch(&repo, branch_name)?;
-
-            let path_str = format!("{}/annotations", branch_name);
-            let path = Path::new(&path_str);
-
-            match controllers::entries::parse_resource(&repo, path) {
-                Ok(Some((commit_id, path))) => {
-                    println!("Got branch: {:?} -> {:?}", branch, path);
-                    assert_eq!(branch.commit_id, commit_id);
-                    assert_eq!(path, Path::new("annotations"));
-                }
-                _ => {
-                    panic!("Should return a branch");
-                }
-            }
-
-            Ok(())
-        })
-    }
-
-=======
->>>>>>> 594fc73d
     #[actix_web::test]
     async fn test_entries_create_text_file() -> Result<(), OxenError> {
         liboxen::test::init_test_env();
