--- conflicted
+++ resolved
@@ -349,15 +349,9 @@
     let node_2_copy = node_2.clone();
 
     let diff_result = repositories::diffs::diff_tabular_file_nodes(
-<<<<<<< HEAD
         &repository,
         Some(&node_1),
         Some(&node_2),
-=======
-        &repo,
-        &node_1_copy,
-        &node_2_copy,
->>>>>>> cfa6022a
         keys,
         targets,
         display_by_column, // TODONOW: add display handling here
