--- conflicted
+++ resolved
@@ -660,7 +660,6 @@
     }
 }
 
-<<<<<<< HEAD
 pub async fn upload_tree(
     req: HttpRequest,
     mut body: web::Payload,
@@ -700,8 +699,6 @@
     }))
 }
 
-=======
->>>>>>> 58f39f31
 pub async fn root_commit(req: HttpRequest) -> Result<HttpResponse, OxenHttpError> {
     let app_data = app_data(&req)?;
     let namespace = path_param(&req, "namespace")?;
@@ -866,6 +863,47 @@
     }
 }
 
+fn unpack_tree_tarball(tmp_dir: &Path, archive: &mut Archive<GzDecoder<&[u8]>>) {
+    match archive.entries() {
+        Ok(entries) => {
+            for file in entries {
+                if let Ok(mut file) = file {
+                    let path = file.path().unwrap();
+                    log::debug!("unpack_tree_tarball path {:?}", path);
+                    let stripped_path = if path.starts_with(HISTORY_DIR) {
+                        match path.strip_prefix(HISTORY_DIR) {
+                            Ok(stripped) => stripped,
+                            Err(err) => {
+                                log::error!("Could not strip prefix from path {:?}", err);
+                                return;
+                            }
+                        }
+                    } else {
+                        &path
+                    };
+
+                    let mut new_path = PathBuf::from(tmp_dir);
+                    new_path.push(stripped_path);
+
+                    if let Some(parent) = new_path.parent() {
+                        if !parent.exists() {
+                            std::fs::create_dir_all(parent).expect("Could not create parent dir");
+                        }
+                    }
+                    log::debug!("unpack_tree_tarball new_path {:?}", path);
+                    file.unpack(&new_path).unwrap();
+                } else {
+                    log::error!("Could not unpack file in archive...");
+                }
+            }
+        }
+        Err(err) => {
+            log::error!("Could not unpack tree database from archive...");
+            log::error!("Err: {:?}", err);
+        }
+    }
+}
+
 fn unpack_entry_tarball(
     repo: &LocalRepository,
     archive: &mut Archive<GzDecoder<&[u8]>>,
