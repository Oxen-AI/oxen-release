--- conflicted
+++ resolved
@@ -37,11 +37,7 @@
 ] }
 serde_json = "1.0.106"
 uuid = { version = "1.4.1", features = ["serde", "v4"] }
-<<<<<<< HEAD
 liboxen = "0.26.0"
-=======
-liboxen = "0.25.5"
->>>>>>> 73cef6d8
 # liboxen = { path = "../../Oxen/src/lib" }
 
 [build-dependencies]
